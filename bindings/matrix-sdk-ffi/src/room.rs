--- conflicted
+++ resolved
@@ -289,16 +289,6 @@
         }
     }
 
-<<<<<<< HEAD
-    pub fn add_timeline_listener_blocking(
-        self: Arc<Self>,
-        listener: Box<dyn TimelineListener>,
-    ) -> RoomTimelineListenerResult {
-        RUNTIME.block_on(async move { self.add_timeline_listener(listener).await })
-    }
-
-=======
->>>>>>> 3481cde1
     pub async fn room_info(&self) -> Result<RoomInfo, ClientError> {
         let avatar_url = self.inner.avatar_url();
 
