--- conflicted
+++ resolved
@@ -29,15 +29,9 @@
 matrix-sdk-common = { version = "0.5.0", path = "../../crates/matrix-sdk-common" }
 matrix-sdk-sled = { version = "0.1.0", path = "../../crates/matrix-sdk-sled", default-features = false, features = ["crypto-store"] }
 ruma = { git = "https://github.com/ruma/ruma", rev = "96155915f", features = ["client-api-c", "rand", "unstable-msc2676", "unstable-msc2677"] }
-<<<<<<< HEAD
-vodozemac = {  git = "https://github.com/matrix-org/vodozemac/", rev = "d0e744287a14319c2a9148fef3747548c740fc36" }
+vodozemac = {  git = "https://github.com/matrix-org/vodozemac/", rev = "2404f83f7d3a3779c1f518e4d949f7da9677c3dd" }
 napi = { version = "2.6.1", default-features = false, features = ["napi6", "tokio_rt"] }
 napi-derive = "2.6.0"
-=======
-vodozemac = {  git = "https://github.com/matrix-org/vodozemac/", rev = "2404f83f7d3a3779c1f518e4d949f7da9677c3dd" }
-napi = { git = "https://github.com/Hywan/napi-rs", branch = "feat-either-n-up-to-26", default-features = false, features = ["napi6", "tokio_rt"] }
-napi-derive = { git = "https://github.com/Hywan/napi-rs", branch = "feat-either-n-up-to-26" }
->>>>>>> ba391856
 serde_json = "1.0.79"
 http = "0.2.6"
 zeroize = "1.3.0"
