mod builder;
mod frozen;
mod request_generator;
mod room_list_entry;

use std::{
    cmp::min,
    collections::HashSet,
    fmt::Debug,
    iter,
    ops::Not,
    sync::{Arc, RwLock as StdRwLock},
};

pub use builder::*;
use eyeball::unique::Observable;
use eyeball_im::{ObservableVector, VectorDiff};
pub(super) use frozen::FrozenSlidingSyncList;
use futures_core::Stream;
use imbl::Vector;
pub(super) use request_generator::*;
pub use room_list_entry::RoomListEntry;
use ruma::{api::client::sync::sync_events::v4, assign, events::StateEventType, OwnedRoomId, UInt};
use serde::{Deserialize, Serialize};
use tokio::sync::mpsc::Sender;
use tracing::{instrument, warn};

use super::{Error, FrozenSlidingSyncRoom, SlidingSyncInternalMessage, SlidingSyncRoom};
use crate::Result;

/// Holding a specific filtered list within the concept of sliding sync.
///
/// It is OK to clone this type as much as you need: cloning it is cheap.
#[derive(Clone, Debug)]
pub struct SlidingSyncList {
    inner: Arc<SlidingSyncListInner>,
}

impl SlidingSyncList {
    /// Create a new [`SlidingSyncListBuilder`] with the given name.
    pub fn builder(name: impl Into<String>) -> SlidingSyncListBuilder {
        SlidingSyncListBuilder::new(name)
    }

    pub(crate) fn set_from_cold(
        &mut self,
        maximum_number_of_rooms: Option<u32>,
        room_list: Vector<RoomListEntry>,
    ) {
        Observable::set(&mut self.inner.state.write().unwrap(), SlidingSyncState::Preloaded);
        Observable::set(
            &mut self.inner.maximum_number_of_rooms.write().unwrap(),
            maximum_number_of_rooms,
        );

        let mut lock = self.inner.room_list.write().unwrap();
        lock.clear();
        lock.append(room_list);
    }

    /// Get the name of the list.
    pub fn name(&self) -> &str {
        self.inner.name.as_str()
    }

    /// Set the ranges to fetch.
    pub fn set_ranges<U>(&self, ranges: &[(U, U)]) -> Result<(), Error>
    where
        U: Into<UInt> + Copy,
    {
        if self.inner.sync_mode.ranges_can_be_modified_by_user().not() {
            return Err(Error::CannotModifyRanges(self.name().to_owned()));
        }

        self.inner.set_ranges(ranges);
        self.reset()?;

        Ok(())
    }

    /// Reset the ranges to a particular set.
    pub fn set_range<U>(&self, start: U, end: U) -> Result<(), Error>
    where
        U: Into<UInt> + Copy,
    {
        if self.inner.sync_mode.ranges_can_be_modified_by_user().not() {
            return Err(Error::CannotModifyRanges(self.name().to_owned()));
        }

        self.inner.set_ranges(&[(start, end)]);
        self.reset()?;

        Ok(())
    }

    /// Set the ranges to fetch.
    pub fn add_range<U>(&self, (start, end): (U, U)) -> Result<(), Error>
    where
        U: Into<UInt>,
    {
        if self.inner.sync_mode.ranges_can_be_modified_by_user().not() {
            return Err(Error::CannotModifyRanges(self.name().to_owned()));
        }

        self.inner.add_range((start, end));
        self.reset()?;

        Ok(())
    }

    /// Reset the ranges to fetch.
    ///
    /// Note: sending an empty list of ranges is, according to the spec, to be
    /// understood that the consumer doesn't care about changes of the room
    /// order but you will only receive updates when for rooms entering or
    /// leaving the set.
    pub fn reset_ranges(&self) -> Result<(), Error> {
        if self.inner.sync_mode.ranges_can_be_modified_by_user().not() {
            return Err(Error::CannotModifyRanges(self.name().to_owned()));
        }

        self.inner.set_ranges::<UInt>(&[]);
        self.reset()?;

        Ok(())
    }

    /// Get the current state.
    pub fn state(&self) -> SlidingSyncState {
        self.inner.state.read().unwrap().clone()
    }

    /// Get a stream of state.
    pub fn state_stream(&self) -> impl Stream<Item = SlidingSyncState> {
        Observable::subscribe(&self.inner.state.read().unwrap())
    }

    /// Get the timeline limit.
    pub fn timeline_limit(&self) -> Option<UInt> {
        **self.inner.timeline_limit.read().unwrap()
    }

    /// Set timeline limit.
    pub fn set_timeline_limit<U>(&self, timeline: Option<U>)
    where
        U: Into<UInt>,
    {
        let timeline = timeline.map(Into::into);

        Observable::set(&mut self.inner.timeline_limit.write().unwrap(), timeline);
    }

    /// Get the current room list.
    pub fn room_list<R>(&self) -> Vec<R>
    where
        R: for<'a> From<&'a RoomListEntry>,
    {
        self.inner.room_list.read().unwrap().iter().map(|e| R::from(e)).collect()
    }

    /// Get a stream of room list.
    pub fn room_list_stream(&self) -> impl Stream<Item = VectorDiff<RoomListEntry>> {
        ObservableVector::subscribe(&self.inner.room_list.read().unwrap())
    }

    /// Get the maximum number of rooms. See [`Self::maximum_number_of_rooms`]
    /// to learn more.
    pub fn maximum_number_of_rooms(&self) -> Option<u32> {
        **self.inner.maximum_number_of_rooms.read().unwrap()
    }

    /// Get a stream of rooms count.
    pub fn maximum_number_of_rooms_stream(&self) -> impl Stream<Item = Option<u32>> {
        Observable::subscribe(&self.inner.maximum_number_of_rooms.read().unwrap())
    }

    /// Return the `room_id` at the given index.
    pub fn get_room_id(&self, index: usize) -> Option<OwnedRoomId> {
        self.inner
            .room_list
            .read()
            .unwrap()
            .get(index)
            .and_then(|room_list_entry| room_list_entry.as_room_id().map(ToOwned::to_owned))
    }

    /// Calculate the next request and return it.
    pub(super) fn next_request(&mut self) -> Result<v4::SyncRequestList, Error> {
        self.inner.next_request()
    }

    /// Update the list based on the response from the server.
    ///
    /// The `maximum_number_of_rooms` is the `lists.$this_list.count` value,
    /// i.e. maximum number of available rooms as defined by the server. The
    /// `list_sync_operations` is the `list.$this_list.ops` value
    /// received from the server for this specific list. It consists of
    /// operations to “move” rooms' positions. Finally,
    /// the `rooms_that_have_received_an_update` is the `rooms` value received
    /// from the server, which represents aggregated rooms that have received an
    /// update. Maybe their position has changed, maybe they have received a new
    /// event in their timeline. We need this information to update the
    /// `room_list` even if the position of the room hasn't be modified: it
    /// helps the user to know that a room has received an update.
    #[instrument(skip(self, list_sync_operations), fields(name = self.name(), list_sync_operations_count = list_sync_operations.len()))]
    pub(super) fn update(
        &mut self,
        maximum_number_of_rooms: u32,
        list_sync_operations: &[v4::SyncOp],
        rooms_that_have_received_an_update: &[OwnedRoomId],
    ) -> Result<bool, Error> {
        let new_changes = self.inner.update_room_list(
            maximum_number_of_rooms,
            list_sync_operations,
            rooms_that_have_received_an_update,
        )?;
        self.inner.update_request_generator_state(maximum_number_of_rooms)?;

        Ok(new_changes)
    }

    // Reset `Self`.
    pub(super) fn reset(&self) -> Result<(), Error> {
        self.inner.reset();

        // When a list is reset, the sync loop must be “restarted”.
        self.inner
            .sliding_sync_internal_channel_sender
            .blocking_send(SlidingSyncInternalMessage::ContinueSyncLoop)
            .map_err(|_| Error::InternalChannelIsBroken)?;

        Ok(())
    }
}

#[cfg(test)]
impl SlidingSyncList {
    pub(super) fn set_maximum_number_of_rooms(&self, maximum_number_of_rooms: Option<u32>) {
        Observable::set(
            &mut self.inner.maximum_number_of_rooms.write().unwrap(),
            maximum_number_of_rooms,
        );
    }
}

#[derive(Debug)]
pub(super) struct SlidingSyncListInner {
    /// Name of this list to easily recognize them.
    name: String,

    /// The state this list is in.
    state: StdRwLock<Observable<SlidingSyncState>>,

    /// Which [`SlidingSyncMode`] to start this list under.
    sync_mode: SlidingSyncMode,

    /// Sort the room list by this.
    sort: Vec<String>,

    /// Required states to return per room.
    required_state: Vec<(StateEventType, String)>,

    /// Any filters to apply to the query.
    filters: Option<v4::SyncRequestListFilters>,

    /// The maximum number of timeline events to query for.
    timeline_limit: StdRwLock<Observable<Option<UInt>>>,

    /// The total number of rooms that is possible to interact with for the
    /// given list.
    ///
    /// It's not the total rooms that have been fetched. The server tells the
    /// client that it's possible to fetch this amount of rooms maximum.
    /// Since this number can change according to the list filters, it's
    /// observable.
    maximum_number_of_rooms: StdRwLock<Observable<Option<u32>>>,

    /// The rooms in order.
    room_list: StdRwLock<ObservableVector<RoomListEntry>>,

    /// The ranges windows of the list.
    ranges: StdRwLock<Observable<Vec<(UInt, UInt)>>>,

    /// The request generator, i.e. a type that yields the appropriate list
    /// request. See [`SlidingSyncListRequestGenerator`] to learn more.
    request_generator: StdRwLock<SlidingSyncListRequestGenerator>,

    sliding_sync_internal_channel_sender: Sender<SlidingSyncInternalMessage>,
}

impl SlidingSyncListInner {
    /// Reset and add new ranges.
    fn set_ranges<U>(&self, ranges: &[(U, U)])
    where
        U: Into<UInt> + Copy,
    {
        let ranges = ranges.iter().map(|(start, end)| ((*start).into(), (*end).into())).collect();
        Observable::set(&mut self.ranges.write().unwrap(), ranges);
    }

    /// Add a new range.
    fn add_range<U>(&self, (start, end): (U, U))
    where
        U: Into<UInt>,
    {
        Observable::update(&mut self.ranges.write().unwrap(), |ranges| {
            ranges.push((start.into(), end.into()));
        });
    }

    /// Call this method when it's necessary to reset `Self`.
    fn reset(&self) {
        self.request_generator.write().unwrap().reset();
        Observable::set(&mut self.state.write().unwrap(), SlidingSyncState::NotLoaded);
    }

    // Update the state to the next request, and return it.
    fn next_request(&self) -> Result<v4::SyncRequestList, Error> {
        {
            // Use a dedicated scope to ensure the lock is released before continuing.
            let mut request_generator = self.request_generator.write().unwrap();

            match request_generator.kind {
                // Cases where all rooms have been fully loaded.
                SlidingSyncListRequestGeneratorKind::Paging { fully_loaded: true, .. }
                | SlidingSyncListRequestGeneratorKind::Growing { fully_loaded: true, .. }
                | SlidingSyncListRequestGeneratorKind::Selective => {
                    // Let's copy all the ranges from `SlidingSyncList`.
                    request_generator.ranges = self.ranges.read().unwrap().clone();
                }

                SlidingSyncListRequestGeneratorKind::Paging {
                    number_of_fetched_rooms,
                    batch_size,
                    maximum_number_of_rooms_to_fetch,
                    ..
                } => {
                    // In paging-mode, range starts at the number of fetched rooms. Since ranges are
                    // inclusive, and since the number of fetched rooms starts at 1,
                    // not at 0, there is no need to add 1 here.
                    let range_start = number_of_fetched_rooms;
                    let range_desired_size = batch_size;

                    // Create a new range, and use it as the current set of ranges.
                    request_generator.ranges = vec![create_range(
                        range_start,
                        range_desired_size,
                        maximum_number_of_rooms_to_fetch,
                        **self.maximum_number_of_rooms.read().unwrap(),
                    )?];
                }

                SlidingSyncListRequestGeneratorKind::Growing {
                    number_of_fetched_rooms,
                    batch_size,
                    maximum_number_of_rooms_to_fetch,
                    ..
                } => {
                    // In growing-mode, range always starts from 0. However, the end is growing by
                    // adding `batch_size` to the previous number of fetched rooms.
                    let range_start = 0;
                    let range_desired_size = number_of_fetched_rooms.saturating_add(batch_size);

                    // Create a new range, and use it as the current set of ranges.
                    request_generator.ranges = vec![create_range(
                        range_start,
                        range_desired_size,
                        maximum_number_of_rooms_to_fetch,
                        **self.maximum_number_of_rooms.read().unwrap(),
                    )?];
                }
            }
        }

        // Here we go.
        Ok(self.request())
    }

    /// Build a [`SyncRequestList`][v4::SyncRequestList] based on the current
    /// state of the request generator.
    #[instrument(skip(self), fields(name = self.name, ranges = ?&self.ranges))]
    fn request(&self) -> v4::SyncRequestList {
        let ranges = self.request_generator.read().unwrap().ranges.clone();
        let sort = self.sort.clone();
        let required_state = self.required_state.clone();
        let timeline_limit = **self.timeline_limit.read().unwrap();
        let filters = self.filters.clone();

        assign!(v4::SyncRequestList::default(), {
            ranges,
            room_details: assign!(v4::RoomDetailsConfig::default(), {
                required_state,
                timeline_limit,
            }),
            sort,
            filters,
        })
    }

    /// Update the [`Self::room_list`]. It also updates
    /// `[Self::maximum_number_of_rooms]`.
    ///
    /// The `maximum_number_of_rooms` is the `lists.$this_list.count` value,
    /// i.e. maximum number of available rooms as defined by the server. The
    /// `list_sync_operations` is the `list.$this_list.ops` value
    /// received from the server for this specific list. It consists of
    /// operations to “move” rooms' positions. Finally,
    /// the `rooms_that_have_received_an_update` is the `rooms` value received
    /// from the server, which represents aggregated rooms that have received an
    /// update. Maybe their position has changed, maybe they have received a new
    /// event in their timeline. We need this information to update the
    /// `room_list` even if the position of the room hasn't be modified: it
    /// helps the user to know that a room has received an update.
    fn update_room_list(
        &self,
        maximum_number_of_rooms: u32,
        list_sync_operations: &[v4::SyncOp],
        rooms_that_have_received_an_update: &[OwnedRoomId],
    ) -> Result<bool, Error> {
        let mut new_changes = false;

        // Adjust room list entries.
        {
            let number_of_missing_rooms = (maximum_number_of_rooms as usize)
                .saturating_sub(self.room_list.read().unwrap().len());

            if number_of_missing_rooms > 0 {
                self.room_list.write().unwrap().append(
                    iter::repeat(RoomListEntry::Empty).take(number_of_missing_rooms).collect(),
                );

                new_changes = true;
            }
        }

        // Update the `maximum_number_of_rooms` if it has changed.
        {
            let mut maximum_number_of_rooms_lock = self.maximum_number_of_rooms.write().unwrap();

            if Observable::get(&maximum_number_of_rooms_lock) != &Some(maximum_number_of_rooms) {
                Observable::set(&mut maximum_number_of_rooms_lock, Some(maximum_number_of_rooms));

                new_changes = true;
            }
        }

        {
            let mut room_list = self.room_list.write().unwrap();

            // Run the sync operations.
            let mut rooms_that_have_received_an_update =
                HashSet::from_iter(rooms_that_have_received_an_update.iter().cloned());

            if !list_sync_operations.is_empty() {
                apply_sync_operations(
                    list_sync_operations,
                    &mut room_list,
                    &mut rooms_that_have_received_an_update,
                )?;

                new_changes = true;
            }

            // Finally, some rooms have received an update, but their position
            // didn't change in the `room_list`, so no “diff” has
            // been triggered. The `room_list` value is used by the
            // user to know if a room has received an update: be either a
            // position modification or an update in general (like a new room
            // message). Let's trigger those.
            let ranges = self.ranges.read().unwrap();

            for (start, end) in ranges.iter().map(|(start, end)| {
                (usize::try_from(*start).unwrap(), usize::try_from(*end).unwrap())
            }) {
                let mut rooms_to_update =
                    Vec::with_capacity(rooms_that_have_received_an_update.len());

                for (position, room_list_entry) in
                    room_list.iter().enumerate().skip(start).take(end.saturating_add(1))
                {
                    // Invalidated rooms must be considered as empty rooms, so let's just filter by
                    // filled rooms.
                    if let RoomListEntry::Filled(room_id) = room_list_entry {
                        // If room has received an update but that has not been handled by a
                        // sync operation.
                        if rooms_that_have_received_an_update.contains(room_id) {
                            rooms_to_update.push((position, room_list_entry.clone()));
                        }
                    }
                }

                if !rooms_to_update.is_empty() {
                    for (position, room_list_entry) in rooms_to_update {
                        // Setting to `room_list`'s item to the same value, just
                        // to generate an “diff update”.
                        room_list.set(position, room_list_entry);
                    }

                    new_changes = true;
                }
            }
        }

        Ok(new_changes)
    }

    /// Update the state of the [`SlidingSyncListRequestGenerator`].
    fn update_request_generator_state(&self, maximum_number_of_rooms: u32) -> Result<(), Error> {
        let mut request_generator = self.request_generator.write().unwrap();

        let range_end: u32 = request_generator
            .ranges
            .first()
            .map(|(_start, end)| u32::try_from(*end).unwrap())
            .ok_or_else(|| Error::RequestGeneratorHasNotBeenInitialized(self.name.to_owned()))?;

        match &mut request_generator.kind {
            SlidingSyncListRequestGeneratorKind::Paging {
                number_of_fetched_rooms,
                fully_loaded,
                maximum_number_of_rooms_to_fetch,
                ..
            }
            | SlidingSyncListRequestGeneratorKind::Growing {
                number_of_fetched_rooms,
                fully_loaded,
                maximum_number_of_rooms_to_fetch,
                ..
            } => {
                // Calculate the maximum bound for the range.
                // At this step, the server has given us a maximum number of rooms for this
                // list. That's our `range_maximum`.
                let mut range_maximum = maximum_number_of_rooms;

                // But maybe the user has defined a maximum number of rooms to fetch? In this
                // case, let's take the minimum of the two.
                if let Some(maximum_number_of_rooms_to_fetch) = maximum_number_of_rooms_to_fetch {
                    range_maximum = min(range_maximum, *maximum_number_of_rooms_to_fetch);
                }

                // Finally, ranges are inclusive!
                range_maximum = range_maximum.saturating_sub(1);

                // Now, we know what the maximum bound for the range is.

                // The current range hasn't reached its maximum, let's continue.
                if range_end < range_maximum {
                    // Update the number of fetched rooms forward. Do not forget that ranges are
                    // inclusive, so let's add 1.
                    *number_of_fetched_rooms = range_end.saturating_add(1);

                    // The list is still not fully loaded.
                    *fully_loaded = false;

                    // Update the _list range_ to cover from 0 to `range_end`.
                    // The list's range is different from the request generator (this) range.
                    self.set_ranges(&[(0, range_end)]);

                    // Finally, let's update the list' state.
                    Observable::set_if_not_eq(
                        &mut self.state.write().unwrap(),
                        SlidingSyncState::PartiallyLoaded,
                    );
                }
                // Otherwise the current range has reached its maximum, we switched to `FullyLoaded`
                // mode.
                else {
                    // The number of fetched rooms is set to the maximum too.
                    *number_of_fetched_rooms = range_maximum;

                    // We update the `fully_loaded` marker.
                    *fully_loaded = true;

                    // The range is covering the entire list, from 0 to its maximum.
                    self.set_ranges(&[(0, range_maximum)]);

                    // Finally, let's update the list' state.
                    Observable::set_if_not_eq(
                        &mut self.state.write().unwrap(),
                        SlidingSyncState::FullyLoaded,
                    );
                }
            }

            SlidingSyncListRequestGeneratorKind::Selective => {
                // Selective mode always loads everything.
                Observable::set_if_not_eq(
                    &mut self.state.write().unwrap(),
                    SlidingSyncState::FullyLoaded,
                );
            }
        }

        Ok(())
    }
}

#[instrument(skip(operations))]
fn apply_sync_operations(
    operations: &[v4::SyncOp],
    room_list: &mut ObservableVector<RoomListEntry>,
    rooms_that_have_received_an_update: &mut HashSet<OwnedRoomId>,
) -> Result<(), Error> {
    for operation in operations {
        match &operation.op {
            // Specification says:
            //
            // > Sets a range of entries. Clients SHOULD discard what they previous
            // > knew about entries in this range.
            v4::SlidingOp::Sync => {
                // Extract `start` and `end` from the operation's range.
                let (start, end) = operation
                    .range
                    .ok_or_else(|| {
                        Error::BadResponse(
                            "`range` must be present for `SYNC` operation".to_owned(),
                        )
                    })
                    .map(|(start, end)| {
                        (
                            usize::try_from(start).unwrap(),
                            usize::try_from(end).unwrap().saturating_add(1),
                        )
                    })?;

                // Range is invalid.
                if start > end {
                    return Err(Error::BadResponse(format!(
                        "`range` bounds are invalid ({} > {})",
                        start, end,
                    )));
                }

                // Range is too big.
                if end > room_list.len() {
                    return Err(Error::BadResponse(format!(
                        "`range` is out of the `rooms_list`'s bounds ({} > {})",
                        end,
                        room_list.len(),
                    )));
                }

                let room_entry_range = start..end;

                // `room_ids` is absent.
                if operation.room_ids.is_empty() {
                    return Err(Error::BadResponse(
                        "`room_ids` must be present for `SYNC` operation".to_owned(),
                    ));
                }

                let room_ids = operation.room_ids.iter();

                // Mismatch between the `range` and `room_ids`.
                if room_entry_range.len() != room_ids.len() {
                    return Err(Error::BadResponse(
                        format!(
                            "There is a mismatch between the number of items in `range` and `room_ids` ({} != {})",
                            room_entry_range.len(),
                            room_ids.len(),
                        )
                    ));
                }

                // Update parts `room_list`.
                //
                // The room entry index is given by the `room_entry_range` bounds.
                // The room ID is given by the `room_ids`.
                for (room_entry_index, room_id) in room_entry_range.zip(room_ids) {
                    // Syncing means updating the room list to `Filled`.
                    room_list.set(room_entry_index, RoomListEntry::Filled(room_id.clone()));

                    // This `room_id` has been handled, let's remove it from the rooms to handle
                    // later.
                    rooms_that_have_received_an_update.remove(room_id);
                }
            }

            // Specification says:
            //
            // > Remove a single entry. Often comes before an INSERT to allow entries
            // > to move places.
            v4::SlidingOp::Delete => {
                let index = operation
                    .index
                    .ok_or_else(|| {
                        Error::BadResponse(
                            "`index` must be present for `DELETE` operation".to_owned(),
                        )
                    })?
                    .try_into()
                    .unwrap();

                // Index is out of bounds.
                if index >= room_list.len() {
                    // OK, so, normally, we should raise an error. But the server sometimes sends a
                    // `DELETE` for an index that doesn't exist. It happens with the existing
                    // Sliding Sync Proxy (at the time of writing). It may be a bug or something
                    // else. Anyway, it's better to consider an out-of-bounds `DELETE` as a no-op.
                    continue;
                }

                // Removing the entry in the room list.
                let room_entry = room_list.remove(index);

                // This `room_id` has been handled, let's remove it from the rooms to handle
                // later.
                if let Some(room_id) = room_entry.as_room_id() {
                    rooms_that_have_received_an_update.remove(room_id);
                }
            }

            // Specification says:
            //
            // > Sets a single entry. If the position is not empty then clients MUST
            // > move entries to the left or the right depending on where the closest
            // > empty space is.
            v4::SlidingOp::Insert => {
                let index: usize = operation
                    .index
                    .ok_or_else(|| {
                        Error::BadResponse(
                            "`index` must be present for `INSERT` operation".to_owned(),
                        )
                    })?
                    .try_into()
                    .unwrap();
                let room_id = operation.room_id.clone().ok_or_else(|| {
                    Error::BadResponse(
                        "`room_id` must be present for `INSERT` operation".to_owned(),
                    )
                })?;

                // Index is out of bounds.
                if index > room_list.len() {
                    return Err(Error::BadResponse(format!(
                        "`index` is out of the `room_list`' bounds ({} > {})",
                        index,
                        room_list.len(),
                    )));
                }

                // This `room_id` is being handled, let's remove it from the rooms to handle
                // later.
                rooms_that_have_received_an_update.remove(&room_id);

                // Inserting a `Filled` entry in the room list .
                room_list.insert(index, RoomListEntry::Filled(room_id));
            }

            // Specification says:
            //
            // > Remove a range of entries. Clients MAY persist the invalidated
            // > range for offline support, but they should be treated as empty
            // > when additional operations which concern indexes in the range
            // > arrive from the server.
            v4::SlidingOp::Invalidate => {
                // Extract `start` and `end` from the operation's range.
                let (start, end) = operation
                    .range
                    .ok_or_else(|| {
                        Error::BadResponse(
                            "`range` must be present for `INVALIDATE` operation".to_owned(),
                        )
                    })
                    .map(|(start, end)| {
                        (
                            usize::try_from(start).unwrap(),
                            usize::try_from(end).unwrap().saturating_add(1),
                        )
                    })?;

                // Range is invalid.
                if start > end {
                    return Err(Error::BadResponse(format!(
                        "`range` bounds are invalid ({} > {})",
                        start, end,
                    )));
                }

                // Range is too big.
                if end > room_list.len() {
                    return Err(Error::BadResponse(format!(
                        "`range` is out of the `room_list`' bounds ({} > {})",
                        end,
                        room_list.len(),
                    )));
                }

                let room_entry_range = start..end;

                // Invalidate parts of `room_list`.
                //
                // The room entry index is given by the `room_entry_range` bounds.
                for room_entry_index in room_entry_range {
                    // Invalidating means updating the room list to `Invalidate`.
                    //
                    // If the previous room list entry is `Filled`, it becomes `Invalidated`.
                    // Otherwise, for `Empty` or `Invalidated`, it stays as is.
                    match room_list.get(room_entry_index) {
                        Some(RoomListEntry::Filled(room_id)) => {
                            // This `room_id` is being handled, let's remove it from the rooms to
                            // handle later.
                            rooms_that_have_received_an_update.remove(room_id);

                            room_list.set(
                                room_entry_index,
                                RoomListEntry::Invalidated(room_id.to_owned()),
                            );
                        }

                        Some(RoomListEntry::Invalidated(room_id)) => {
                            // This `room_id` has been handled, let's remove it from the rooms to
                            // handle later.
                            rooms_that_have_received_an_update.remove(room_id);
                        }

                        _ => {}
                    }
                }
            }

            unknown_operation => {
                warn!("Unknown operation occurred: {unknown_operation:?}");
            }
        }
    }

    Ok(())
}

/// The state the [`SlidingSyncList`] is in.
///
/// The lifetime of a `SlidingSyncList` usually starts at `NotLoaded` or
/// `Preloaded` (if it is restored from a cache). When loading rooms in a list,
/// depending of the [`SlidingSyncMode`], it moves to `PartiallyLoaded` or
/// `FullyLoaded`. The lifetime of a `SlidingSync` usually starts at a
///
/// If the client has been offline for a while, though, the `SlidingSyncList`
/// might return back to `PartiallyLoaded` at any point.
#[derive(Debug, Default, Clone, PartialEq, Eq, Serialize, Deserialize)]
pub enum SlidingSyncState {
    /// Sliding Sync has not started to load anything yet.
    #[default]
    NotLoaded,
    /// Sliding Sync has been preloaded, i.e. restored from a cache for example.
    Preloaded,
    /// Updates are received from the loaded rooms, and new rooms are being
    /// fetched in the background.
    PartiallyLoaded,
    /// Updates are received for all the loaded rooms, and all rooms have been
    /// loaded!
    FullyLoaded,
}

/// How a [`SlidingSyncList`] fetches the data.
#[derive(Debug, Default, Clone, PartialEq, Eq, Serialize, Deserialize)]
pub enum SlidingSyncMode {
    /// Only sync the specific defined windows/ranges.
    #[default]
    Selective,

    /// Fully sync all rooms in the background, page by page of `batch_size`,
    /// like `0..=19`, `20..=39`, 40..=59` etc. assuming the `batch_size` is 20.
    Paging,

    /// Fully sync all rooms in the background, with a growing window of
    /// `batch_size`, like `0..=19`, `0..=39`, `0..=59` etc. assuming the
    /// `batch_size` is 20.
    Growing,
}

impl SlidingSyncMode {
    /// Return whether an external caller can modify the sync mode's ranges.
    fn ranges_can_be_modified_by_user(&self) -> bool {
        match self {
            Self::Selective => true,
            Self::Paging | Self::Growing => false,
        }
    }
}

#[cfg(test)]
mod tests {
    use futures::StreamExt;
    use imbl::vector;
    use ruma::{api::client::sync::sync_events::v4::SlidingOp, room_id, uint};
    use serde_json::json;
    use tokio::{
        spawn,
        sync::mpsc::{channel, unbounded_channel},
    };

    use super::*;

    macro_rules! assert_json_roundtrip {
        (from $type:ty: $rust_value:expr => $json_value:expr) => {
            let json = serde_json::to_value(&$rust_value).unwrap();
            assert_eq!(json, $json_value);

            let rust: $type = serde_json::from_value(json).unwrap();
            assert_eq!(rust, $rust_value);
        };
    }

    macro_rules! ranges {
        ( $( ( $start:literal, $end:literal ) ),* $(,)* ) => {
            &[$(
                (
                    uint!($start),
                    uint!($end),
                )
            ),+]
        }
    }

    #[test]
<<<<<<< HEAD
    fn test_sliding_sync_list_new_builder() {
        let (sender, _receiver) = channel(1);

        let list = SlidingSyncList {
            inner: SlidingSyncListInner {
                sync_mode: SlidingSyncMode::Growing,
                sort: vec!["foo".to_owned(), "bar".to_owned()],
                required_state: vec![(StateEventType::RoomName, "baz".to_owned())],
                filters: Some(assign!(v4::SyncRequestListFilters::default(), {
                    is_dm: Some(true),
                })),
                timeline_limit: StdRwLock::new(Observable::new(Some(uint!(7)))),
                name: "qux".to_owned(),
                state: StdRwLock::new(Observable::new(SlidingSyncState::FullyLoaded)),
                maximum_number_of_rooms: StdRwLock::new(Observable::new(Some(11))),
                room_list: StdRwLock::new(ObservableVector::from(vector![RoomListEntry::Empty])),
                ranges: StdRwLock::new(Observable::new(vec![(uint!(0), uint!(9))])),
                request_generator: StdRwLock::new(SlidingSyncListRequestGenerator::new_growing(
                    42,
                    Some(153),
                )),
                sliding_sync_internal_channel_sender: sender.clone(),
            },
        };

        let new_list = list.new_builder().build(sender).unwrap();
        let list = list.inner;
        let new_list = new_list.inner;

        assert_fields_eq!(
            list == new_list on fields {
                sync_mode,
                sort,
                required_state,
                filters with filters.as_ref().unwrap().is_dm,
                timeline_limit with **timeline_limit.read().unwrap(),
                name,
                ranges with ranges.read().unwrap().clone(),
            }
        );

        assert_eq!(*Observable::get(&new_list.state.read().unwrap()), SlidingSyncState::NotLoaded);
        assert!(new_list.maximum_number_of_rooms.read().unwrap().deref().is_none());
        assert!(new_list.room_list.read().unwrap().deref().is_empty());
    }

    #[test]
    fn test_sliding_sync_list_set_ranges() {
        let (sender, _receiver) = channel(1);

        let list = SlidingSyncList::builder()
            .name("foo")
            .sync_mode(SlidingSyncMode::Selective)
            .ranges(ranges![(0, 1), (2, 3)].to_vec())
            .build(sender)
            .unwrap();
=======
    fn test_sliding_sync_list_set_ranges() {
        let list = SlidingSyncList::builder("foo")
            .sync_mode(SlidingSyncMode::Selective)
            .ranges(ranges![(0, 1), (2, 3)].to_vec())
            .build();
>>>>>>> 69c8b9f0

        {
            let lock = list.inner.ranges.read().unwrap();
            let ranges = Observable::get(&lock);

            assert_eq!(ranges, &ranges![(0, 1), (2, 3)]);
        }

        list.set_ranges(ranges![(4, 5), (6, 7)]).unwrap();

        {
            let lock = list.inner.ranges.read().unwrap();
            let ranges = Observable::get(&lock);

            assert_eq!(ranges, &ranges![(4, 5), (6, 7)]);
        }
    }

    #[test]
    fn test_sliding_sync_list_set_range() {
        let (sender, _receiver) = channel(1);

        // Set range on `Selective`.
        {
            let list = SlidingSyncList::builder("foo")
                .sync_mode(SlidingSyncMode::Selective)
                .ranges(ranges![(0, 1), (2, 3)].to_vec())
<<<<<<< HEAD
                .build(sender.clone())
                .unwrap();
=======
                .build();
>>>>>>> 69c8b9f0

            {
                let lock = list.inner.ranges.read().unwrap();
                let ranges = Observable::get(&lock);

                assert_eq!(ranges, &ranges![(0, 1), (2, 3)]);
            }

            list.set_range(4u32, 5).unwrap();

            {
                let lock = list.inner.ranges.read().unwrap();
                let ranges = Observable::get(&lock);

                assert_eq!(ranges, &ranges![(4, 5)]);
            }
        }

        // Set range on `Growing`.
        {
<<<<<<< HEAD
            let list = SlidingSyncList::builder()
                .name("foo")
                .sync_mode(SlidingSyncMode::Growing)
                .build(sender.clone())
                .unwrap();
=======
            let list = SlidingSyncList::builder("foo").sync_mode(SlidingSyncMode::Growing).build();
>>>>>>> 69c8b9f0

            assert!(list.set_range(4u32, 5).is_err());
        }

        // Set range on `Paging`.
        {
<<<<<<< HEAD
            let list = SlidingSyncList::builder()
                .name("foo")
                .sync_mode(SlidingSyncMode::Paging)
                .build(sender)
                .unwrap();
=======
            let list = SlidingSyncList::builder("foo").sync_mode(SlidingSyncMode::Paging).build();
>>>>>>> 69c8b9f0

            assert!(list.set_range(4u32, 5).is_err());
        }
    }

    #[test]
    fn test_sliding_sync_list_add_range() {
        let (sender, _receiver) = channel(1);

        // Add range on `Selective`.
        {
            let list = SlidingSyncList::builder("foo")
                .sync_mode(SlidingSyncMode::Selective)
                .ranges(ranges![(0, 1)].to_vec())
<<<<<<< HEAD
                .build(sender.clone())
                .unwrap();
=======
                .build();
>>>>>>> 69c8b9f0

            {
                let lock = list.inner.ranges.read().unwrap();
                let ranges = Observable::get(&lock);

                assert_eq!(ranges, &ranges![(0, 1)]);
            }

            list.add_range((2u32, 3)).unwrap();

            {
                let lock = list.inner.ranges.read().unwrap();
                let ranges = Observable::get(&lock);

                assert_eq!(ranges, &ranges![(0, 1), (2, 3)]);
            }
        }

        // Add range on `Growing`.
        {
<<<<<<< HEAD
            let list = SlidingSyncList::builder()
                .name("foo")
                .sync_mode(SlidingSyncMode::Growing)
                .build(sender.clone())
                .unwrap();
=======
            let list = SlidingSyncList::builder("foo").sync_mode(SlidingSyncMode::Growing).build();
>>>>>>> 69c8b9f0

            assert!(list.add_range((2u32, 3)).is_err());
        }

        // Add range on `Paging`.
        {
<<<<<<< HEAD
            let list = SlidingSyncList::builder()
                .name("foo")
                .sync_mode(SlidingSyncMode::Paging)
                .build(sender)
                .unwrap();
=======
            let list = SlidingSyncList::builder("foo").sync_mode(SlidingSyncMode::Paging).build();
>>>>>>> 69c8b9f0

            assert!(list.add_range((2u32, 3)).is_err());
        }
    }

    #[test]
    fn test_sliding_sync_list_reset_ranges() {
        let (sender, _receiver) = channel(1);

        // Reset ranges on `Selective`.
        {
            let list = SlidingSyncList::builder("foo")
                .sync_mode(SlidingSyncMode::Selective)
                .ranges(ranges![(0, 1)].to_vec())
<<<<<<< HEAD
                .build(sender.clone())
                .unwrap();
=======
                .build();
>>>>>>> 69c8b9f0

            {
                let lock = list.inner.ranges.read().unwrap();
                let ranges = Observable::get(&lock);

                assert_eq!(ranges, &ranges![(0, 1)]);
            }

            list.reset_ranges().unwrap();

            {
                let lock = list.inner.ranges.read().unwrap();
                let ranges = Observable::get(&lock);

                assert!(ranges.is_empty());
            }
        }

        // Reset range on `Growing`.
        {
<<<<<<< HEAD
            let list = SlidingSyncList::builder()
                .name("foo")
                .sync_mode(SlidingSyncMode::Growing)
                .build(sender.clone())
                .unwrap();
=======
            let list = SlidingSyncList::builder("foo").sync_mode(SlidingSyncMode::Growing).build();
>>>>>>> 69c8b9f0

            assert!(list.reset_ranges().is_err());
        }

        // Reset range on `Paging`.
        {
<<<<<<< HEAD
            let list = SlidingSyncList::builder()
                .name("foo")
                .sync_mode(SlidingSyncMode::Paging)
                .build(sender)
                .unwrap();
=======
            let list = SlidingSyncList::builder("foo").sync_mode(SlidingSyncMode::Paging).build();
>>>>>>> 69c8b9f0

            assert!(list.reset_ranges().is_err());
        }
    }

    #[test]
    fn test_sliding_sync_list_timeline_limit() {
<<<<<<< HEAD
        let (sender, _receiver) = channel(1);

        let list = SlidingSyncList::builder()
            .name("foo")
            .sync_mode(SlidingSyncMode::Selective)
            .ranges(ranges![(0, 1)].to_vec())
            .timeline_limit(7u32)
            .build(sender)
            .unwrap();
=======
        let list = SlidingSyncList::builder("foo")
            .sync_mode(SlidingSyncMode::Selective)
            .ranges(ranges![(0, 1)].to_vec())
            .timeline_limit(7u32)
            .build();
>>>>>>> 69c8b9f0

        {
            let lock = list.inner.timeline_limit.read().unwrap();
            let timeline_limit = Observable::get(&lock);

            assert_eq!(timeline_limit, &Some(uint!(7)));
        }

        list.set_timeline_limit(Some(42u32));

        {
            let lock = list.inner.timeline_limit.read().unwrap();
            let timeline_limit = Observable::get(&lock);

            assert_eq!(timeline_limit, &Some(uint!(42)));
        }

        list.set_timeline_limit::<UInt>(None);

        {
            let lock = list.inner.timeline_limit.read().unwrap();
            let timeline_limit = Observable::get(&lock);

            assert_eq!(timeline_limit, &None);
        }
    }

    #[test]
    fn test_sliding_sync_get_room_id() {
<<<<<<< HEAD
        let (sender, _receiver) = channel(1);

        let mut list = SlidingSyncList::builder()
            .name("foo")
            .sync_mode(SlidingSyncMode::Selective)
            .add_range(0u32, 1)
            .build(sender)
            .unwrap();
=======
        let mut list = SlidingSyncList::builder("foo")
            .sync_mode(SlidingSyncMode::Selective)
            .add_range(0u32, 1)
            .build();
>>>>>>> 69c8b9f0

        let room0 = room_id!("!room0:bar.org");
        let room1 = room_id!("!room1:bar.org");

        // Simulate a request.
        let _ = list.next_request();

        // A new response.
        let sync0: v4::SyncOp = serde_json::from_value(json!({
            "op": SlidingOp::Sync,
            "range": [0, 1],
            "room_ids": [room0, room1],
        }))
        .unwrap();

        list.update(6, &[sync0], &[]).unwrap();

        assert_eq!(list.get_room_id(0), Some(room0.to_owned()));
        assert_eq!(list.get_room_id(1), Some(room1.to_owned()));
        assert_eq!(list.get_room_id(2), None);
    }

    macro_rules! assert_ranges {
        (
            list = $list:ident,
            list_state = $first_list_state:ident,
            maximum_number_of_rooms = $maximum_number_of_rooms:expr,
            $(
                next => {
                    ranges = $( [ $range_start:literal ; $range_end:literal ] ),* ,
                    is_fully_loaded = $is_fully_loaded:expr,
                    list_state = $list_state:ident,
                }
            ),*
            $(,)*
        ) => {
            assert_eq!($list.state(), SlidingSyncState::$first_list_state, "first state");

            $(
                {
                    // Generate a new request.
                    let request = $list.next_request().unwrap();

                    assert_eq!(
                        request.ranges,
                        [
                            $( (uint!( $range_start ), uint!( $range_end )) ),*
                        ],
                        "ranges",
                    );

                    // Fake a response.
                    let _ = $list.update($maximum_number_of_rooms, &[], &[]);

                    assert_eq!(
                        $list.inner.request_generator.read().unwrap().is_fully_loaded(),
                        $is_fully_loaded,
                        "is fully loaded",
                    );
                    assert_eq!(
                        $list.state(),
                        SlidingSyncState::$list_state,
                        "state",
                    );
                }
            )*
        };
    }

    #[test]
    fn test_generator_paging_full_sync() {
<<<<<<< HEAD
        let (sender, _receiver) = channel(1);

        let mut list = SlidingSyncList::builder()
=======
        let mut list = SlidingSyncList::builder("testing")
>>>>>>> 69c8b9f0
            .sync_mode(crate::SlidingSyncMode::Paging)
            .full_sync_batch_size(10)
<<<<<<< HEAD
            .build(sender)
            .unwrap();
=======
            .build();
>>>>>>> 69c8b9f0

        assert_ranges! {
            list = list,
            list_state = NotLoaded,
            maximum_number_of_rooms = 25,
            next => {
                ranges = [0; 9],
                is_fully_loaded = false,
                list_state = PartiallyLoaded,
            },
            next => {
                ranges = [10; 19],
                is_fully_loaded = false,
                list_state = PartiallyLoaded,
            },
            // The maximum number of rooms is reached!
            next => {
                ranges = [20; 24],
                is_fully_loaded = true,
                list_state = FullyLoaded,
            },
            // Now it's fully loaded, so the same request must be produced everytime.
            next => {
                ranges = [0; 24], // the range starts at 0 now!
                is_fully_loaded = true,
                list_state = FullyLoaded,
            },
            next => {
                ranges = [0; 24],
                is_fully_loaded = true,
                list_state = FullyLoaded,
            },
        };
    }

    #[test]
    fn test_generator_paging_full_sync_with_a_maximum_number_of_rooms_to_fetch() {
<<<<<<< HEAD
        let (sender, _receiver) = channel(1);

        let mut list = SlidingSyncList::builder()
=======
        let mut list = SlidingSyncList::builder("testing")
>>>>>>> 69c8b9f0
            .sync_mode(crate::SlidingSyncMode::Paging)
            .full_sync_batch_size(10)
            .full_sync_maximum_number_of_rooms_to_fetch(22)
<<<<<<< HEAD
            .build(sender)
            .unwrap();
=======
            .build();
>>>>>>> 69c8b9f0

        assert_ranges! {
            list = list,
            list_state = NotLoaded,
            maximum_number_of_rooms = 25,
            next => {
                ranges = [0; 9],
                is_fully_loaded = false,
                list_state = PartiallyLoaded,
            },
            next => {
                ranges = [10; 19],
                is_fully_loaded = false,
                list_state = PartiallyLoaded,
            },
            // The maximum number of rooms to fetch is reached!
            next => {
                ranges = [20; 21],
                is_fully_loaded = true,
                list_state = FullyLoaded,
            },
            // Now it's fully loaded, so the same request must be produced everytime.
            next => {
                ranges = [0; 21], // the range starts at 0 now!
                is_fully_loaded = true,
                list_state = FullyLoaded,
            },
            next => {
                ranges = [0; 21],
                is_fully_loaded = true,
                list_state = FullyLoaded,
            },
        };
    }

    #[test]
    fn test_generator_growing_full_sync() {
<<<<<<< HEAD
        let (sender, _receiver) = channel(1);

        let mut list = SlidingSyncList::builder()
=======
        let mut list = SlidingSyncList::builder("testing")
>>>>>>> 69c8b9f0
            .sync_mode(crate::SlidingSyncMode::Growing)
            .full_sync_batch_size(10)
<<<<<<< HEAD
            .build(sender)
            .unwrap();
=======
            .build();
>>>>>>> 69c8b9f0

        assert_ranges! {
            list = list,
            list_state = NotLoaded,
            maximum_number_of_rooms = 25,
            next => {
                ranges = [0; 9],
                is_fully_loaded = false,
                list_state = PartiallyLoaded,
            },
            next => {
                ranges = [0; 19],
                is_fully_loaded = false,
                list_state = PartiallyLoaded,
            },
            // The maximum number of rooms is reached!
            next => {
                ranges = [0; 24],
                is_fully_loaded = true,
                list_state = FullyLoaded,
            },
            // Now it's fully loaded, so the same request must be produced everytime.
            next => {
                ranges = [0; 24],
                is_fully_loaded = true,
                list_state = FullyLoaded,
            },
            next => {
                ranges = [0; 24],
                is_fully_loaded = true,
                list_state = FullyLoaded,
            },
        };
    }

    #[test]
    fn test_generator_growing_full_sync_with_a_maximum_number_of_rooms_to_fetch() {
<<<<<<< HEAD
        let (sender, _receiver) = channel(1);

        let mut list = SlidingSyncList::builder()
=======
        let mut list = SlidingSyncList::builder("testing")
>>>>>>> 69c8b9f0
            .sync_mode(crate::SlidingSyncMode::Growing)
            .full_sync_batch_size(10)
            .full_sync_maximum_number_of_rooms_to_fetch(22)
<<<<<<< HEAD
            .build(sender)
            .unwrap();
=======
            .build();
>>>>>>> 69c8b9f0

        assert_ranges! {
            list = list,
            list_state = NotLoaded,
            maximum_number_of_rooms = 25,
            next => {
                ranges = [0; 9],
                is_fully_loaded = false,
                list_state = PartiallyLoaded,
            },
            next => {
                ranges = [0; 19],
                is_fully_loaded = false,
                list_state = PartiallyLoaded,
            },
            // The maximum number of rooms is reached!
            next => {
                ranges = [0; 21],
                is_fully_loaded = true,
                list_state = FullyLoaded,
            },
            // Now it's fully loaded, so the same request must be produced everytime.
            next => {
                ranges = [0; 21],
                is_fully_loaded = true,
                list_state = FullyLoaded,
            },
            next => {
                ranges = [0; 21],
                is_fully_loaded = true,
                list_state = FullyLoaded,
            },
        };
    }

    #[test]
    fn test_generator_selective() {
<<<<<<< HEAD
        let (sender, _receiver) = channel(1);

        let mut list = SlidingSyncList::builder()
=======
        let mut list = SlidingSyncList::builder("testing")
>>>>>>> 69c8b9f0
            .sync_mode(crate::SlidingSyncMode::Selective)
            .ranges(ranges![(0, 10), (42, 153)].to_vec())
<<<<<<< HEAD
            .build(sender)
            .unwrap();
=======
            .build();
>>>>>>> 69c8b9f0

        assert_ranges! {
            list = list,
            list_state = NotLoaded,
            maximum_number_of_rooms = 25,
            // The maximum number of rooms is reached directly!
            next => {
                ranges = [0; 10], [42; 153],
                is_fully_loaded = true,
                list_state = FullyLoaded,
            },
            // Now it's fully loaded, so the same request must be produced everytime.
            next => {
                ranges = [0; 10], [42; 153],
                is_fully_loaded = true,
                list_state = FullyLoaded,
            },
            next => {
                ranges = [0; 10], [42; 153],
                is_fully_loaded = true,
                list_state = FullyLoaded,
            }
        };
    }

    #[test]
    fn test_generator_selective_with_modifying_ranges_on_the_fly() {
<<<<<<< HEAD
        let (sender, _receiver) = channel(4);

        let mut list = SlidingSyncList::builder()
=======
        let mut list = SlidingSyncList::builder("testing")
>>>>>>> 69c8b9f0
            .sync_mode(crate::SlidingSyncMode::Selective)
            .ranges(ranges![(0, 10), (42, 153)].to_vec())
<<<<<<< HEAD
            .build(sender)
            .unwrap();
=======
            .build();
>>>>>>> 69c8b9f0

        assert_ranges! {
            list = list,
            list_state = NotLoaded,
            maximum_number_of_rooms = 25,
            // The maximum number of rooms is reached directly!
            next => {
                ranges = [0; 10], [42; 153],
                is_fully_loaded = true,
                list_state = FullyLoaded,
            },
            // Now it's fully loaded, so the same request must be produced everytime.
            next => {
                ranges = [0; 10], [42; 153],
                is_fully_loaded = true,
                list_state = FullyLoaded,
            },
            next => {
                ranges = [0; 10], [42; 153],
                is_fully_loaded = true,
                list_state = FullyLoaded,
            }
        };

        list.set_ranges(&[(3u32, 7)]).unwrap();

        assert_ranges! {
            list = list,
            list_state = NotLoaded,
            maximum_number_of_rooms = 25,
            next => {
                ranges = [3; 7],
                is_fully_loaded = true,
                list_state = FullyLoaded,
            },
        };

        list.add_range((10u32, 23)).unwrap();

        assert_ranges! {
            list = list,
            list_state = NotLoaded,
            maximum_number_of_rooms = 25,
            next => {
                ranges = [3; 7], [10; 23],
                is_fully_loaded = true,
                list_state = FullyLoaded,
            },
        };

        list.set_range(42u32, 77).unwrap();

        assert_ranges! {
            list = list,
            list_state = NotLoaded,
            maximum_number_of_rooms = 25,
            next => {
                ranges = [42; 77],
                is_fully_loaded = true,
                list_state = FullyLoaded,
            },
        };

        list.reset_ranges().unwrap();

        assert_ranges! {
            list = list,
            list_state = NotLoaded,
            maximum_number_of_rooms = 25,
            next => {
                ranges = ,
                is_fully_loaded = true,
                list_state = NotLoaded, // Is this correct?
            },
        };
    }

    #[tokio::test]
    #[allow(clippy::await_holding_lock)]
    async fn test_sliding_sync_inner_update_state_room_list_and_maximum_number_of_rooms() {
<<<<<<< HEAD
        let (sender, _receiver) = channel(1);

        let mut list = SlidingSyncList::builder()
            .name("foo")
            .sync_mode(SlidingSyncMode::Selective)
            .add_range(0u32, 3)
            .build(sender)
            .unwrap();
=======
        let mut list = SlidingSyncList::builder("foo")
            .sync_mode(SlidingSyncMode::Selective)
            .add_range(0u32, 3)
            .build();
>>>>>>> 69c8b9f0

        assert_eq!(**list.inner.maximum_number_of_rooms.read().unwrap(), None);
        assert_eq!(list.inner.room_list.read().unwrap().len(), 0);

        let room0 = room_id!("!room0:bar.org");
        let room1 = room_id!("!room1:bar.org");
        let room2 = room_id!("!room2:bar.org");
        let room3 = room_id!("!room3:bar.org");
        let room4 = room_id!("!room4:bar.org");

        // Initial range.
        for _ in 0..=1 {
            // Simulate a request.
            let _ = list.next_request();

            // A new response.
            let sync: v4::SyncOp = serde_json::from_value(json!({
                "op": SlidingOp::Sync,
                "range": [0, 2],
                "room_ids": [room0, room1, room2],
            }))
            .unwrap();

            let new_changes = list.update(5, &[sync], &[]).unwrap();

            assert!(new_changes);

            // The `maximum_number_of_rooms` has been updated as expected.
            assert_eq!(**list.inner.maximum_number_of_rooms.read().unwrap(), Some(5));

            // The `room_list` has the correct size and contains expected room entries.
            let room_list = list.inner.room_list.read().unwrap();

            assert_eq!(room_list.len(), 5);
            assert_eq!(
                **room_list,
                vector![
                    RoomListEntry::Filled(room0.to_owned()),
                    RoomListEntry::Filled(room1.to_owned()),
                    RoomListEntry::Filled(room2.to_owned()),
                    RoomListEntry::Empty,
                    RoomListEntry::Empty,
                ]
            );
        }

        let mut room_list_stream = list.room_list_stream();
        let (room_list_stream_sender, mut room_list_stream_receiver) = unbounded_channel();

        spawn(async move {
            while let Some(diff) = room_list_stream.next().await {
                room_list_stream_sender.send(diff).unwrap();
            }
        });

        // Simulate a request.
        let _ = list.next_request();

        // A new response.
        let sync: v4::SyncOp = serde_json::from_value(json!({
            "op": SlidingOp::Sync,
            "range": [3, 4],
            "room_ids": [room3, room4],
        }))
        .unwrap();

        let new_changes = list
            .update(
                5,
                &[sync],
                // Let's imagine `room2` has received an update, but its position doesn't
                // change.
                &[room3.to_owned(), room4.to_owned(), room2.to_owned()],
            )
            .unwrap();

        assert!(new_changes);

        // The `maximum_number_of_rooms` has been updated as expected.
        assert_eq!(**list.inner.maximum_number_of_rooms.read().unwrap(), Some(5));

        // The `room_list` has the correct size and contains expected room entries.
        let room_list = list.inner.room_list.read().unwrap();

        assert_eq!(room_list.len(), 5);
        assert_eq!(
            **room_list,
            vector![
                RoomListEntry::Filled(room0.to_owned()),
                RoomListEntry::Filled(room1.to_owned()),
                RoomListEntry::Filled(room2.to_owned()),
                RoomListEntry::Filled(room3.to_owned()),
                RoomListEntry::Filled(room4.to_owned()),
            ]
        );

        // Wait for “diff” to be generated.
        // Why this? Because the following `assert_eq` are using `try_recv()` instead of
        // recv().await`, so that a missing “diff” doesn't make the test to hang
        // forever.
        tokio::time::sleep(std::time::Duration::from_millis(100)).await;

        // `room3` has been modified by a `SYNC` operation.
        assert_eq!(
            room_list_stream_receiver.try_recv(),
            Ok(VectorDiff::Set { index: 3, value: RoomListEntry::Filled(room3.to_owned()) })
        );
        // `room4` has been modified by a `SYNC` operation.
        assert_eq!(
            room_list_stream_receiver.try_recv(),
            Ok(VectorDiff::Set { index: 4, value: RoomListEntry::Filled(room4.to_owned()) })
        );
        // `room2` has been modified by another update (like a new event).
        assert_eq!(
            room_list_stream_receiver.try_recv(),
            Ok(VectorDiff::Set { index: 2, value: RoomListEntry::Filled(room2.to_owned()) })
        );
    }

    #[test]
    fn test_sliding_sync_mode_serialization() {
        assert_json_roundtrip!(from SlidingSyncMode: SlidingSyncMode::Paging => json!("Paging"));
        assert_json_roundtrip!(from SlidingSyncMode: SlidingSyncMode::Growing => json!("Growing"));
        assert_json_roundtrip!(from SlidingSyncMode: SlidingSyncMode::Selective => json!("Selective"));
    }

    #[test]
    fn test_sliding_sync_state_serialization() {
        assert_json_roundtrip!(from SlidingSyncState: SlidingSyncState::NotLoaded => json!("NotLoaded"));
        assert_json_roundtrip!(from SlidingSyncState: SlidingSyncState::Preloaded => json!("Preloaded"));
        assert_json_roundtrip!(from SlidingSyncState: SlidingSyncState::PartiallyLoaded => json!("PartiallyLoaded"));
        assert_json_roundtrip!(from SlidingSyncState: SlidingSyncState::FullyLoaded => json!("FullyLoaded"));
    }

    macro_rules! entries {
        ( @_ [ E $( , $( $rest:tt )* )? ] [ $( $accumulator:tt )* ] ) => {
            entries!( @_ [ $( $( $rest )* )? ] [ $( $accumulator )* RoomListEntry::Empty, ] )
        };

        ( @_ [ F( $room_id:literal ) $( , $( $rest:tt )* )? ] [ $( $accumulator:tt )* ] ) => {
            entries!( @_ [ $( $( $rest )* )? ] [ $( $accumulator )* RoomListEntry::Filled(room_id!( $room_id ).to_owned()), ] )
        };

        ( @_ [ I( $room_id:literal ) $( , $( $rest:tt )* )? ] [ $( $accumulator:tt )* ] ) => {
            entries!( @_ [ $( $( $rest )* )? ] [ $( $accumulator )* RoomListEntry::Invalidated(room_id!( $room_id ).to_owned()), ] )
        };

        ( @_ [] [ $( $accumulator:tt )+ ] ) => {
            vector![ $( $accumulator )* ]
        };

        ( $( $all:tt )* ) => {
            entries!( @_ [ $( $all )* ] [] )
        };

    }

    macro_rules! assert_sync_operations {
        (
            $assert_description:literal :
            room_list = [ $( $room_list_entries:tt )* ],
            sync_operations = [
                $(
                    { $( $operation:tt )+ }
                ),*
                $(,)?
            ]
            $( , rooms = [ $( $rooms:literal ),* ] )?
            $(,)?
            =>
            result = $result:tt,
            room_list = [ $( $expected_room_list_entries:tt )* ]
            $( , rooms = [ $( $expected_rooms:literal ),* ] )?
            $(,)?
        ) => {
            let mut room_list = ObservableVector::from(entries![ $( $room_list_entries )* ]);
            let operations: &[v4::SyncOp] = &[
                $(
                    serde_json::from_value(json!({
                        $( $operation )+
                    })).unwrap()
                ),*
            ];

            let mut rooms_that_have_received_an_update = HashSet::<OwnedRoomId>::new();

            $(
                {
                    $(
                        rooms_that_have_received_an_update.insert(room_id!( $rooms ).to_owned());
                    )*
                }
            )?

            let result = apply_sync_operations(operations, &mut room_list, &mut rooms_that_have_received_an_update);

            assert!(result.$result(), "{}; assert the `Result`", $assert_description);
            assert_eq!(
                *room_list,
                entries![ $( $expected_room_list_entries )* ],
                "{}; asserting the `room_list`",
                $assert_description,
            );

            $(
                #[allow(unused_mut)]
                let mut expected_rooms_that_have_received_an_update = HashSet::<OwnedRoomId>::new();

                {
                    $(
                        expected_rooms_that_have_received_an_update.insert(room_id!( $expected_rooms ).to_owned());
                    )*
                }

                assert_eq!(
                    rooms_that_have_received_an_update,
                    expected_rooms_that_have_received_an_update,
                    "{}; asserting the rooms that have received an update",
                    $assert_description,
                );
            )?
        };
    }

    #[test]
    fn test_sync_operations_sync() {
        assert_sync_operations! {
            "All room list is updated":
            room_list = [E, E, E, F("!r3:x.y")],
            sync_operations = [
                {
                    "op": SlidingOp::Sync,
                    "range": [0, 2],
                    "room_ids": ["!r0:x.y", "!r1:x.y", "!r2:x.y"],
                }
            ],
            rooms = ["!r0:x.y", "!r1:x.y", "!r2:x.y", "!r3:x.y"], // `r3` has received an update, but its position didn't change
            =>
            result = is_ok,
            room_list = [F("!r0:x.y"), F("!r1:x.y"), F("!r2:x.y"), F("!r3:x.y")],
            rooms = ["!r3:x.y"],
        };

        assert_sync_operations! {
            "Partial update":
            room_list = [E, E, E],
            sync_operations = [
                {
                    "op": SlidingOp::Sync,
                    "range": [0, 1],
                    "room_ids": ["!r0:x.y", "!r1:x.y"],
                }
            ]
            =>
            result = is_ok,
            room_list = [F("!r0:x.y"), F("!r1:x.y"), E],
        };

        assert_sync_operations! {
            "Partial update":
            room_list = [E, E, E],
            sync_operations = [
                {
                    "op": SlidingOp::Sync,
                    "range": [1, 2],
                    "room_ids": ["!r1:x.y", "!r2:x.y"],
                }
            ]
            =>
            result = is_ok,
            room_list = [E, F("!r1:x.y"), F("!r2:x.y")],
        };

        assert_sync_operations! {
            "The range returned by the server is too large compared to the `room_ids`":
            room_list = [E],
            sync_operations = [
                {
                    "op": SlidingOp::Sync,
                    "range": [0, 2], // <- it should be [0, 0]
                    "room_ids": ["!r0:x.y"],
                }
            ]
            =>
            result = is_err,
            room_list = [E],
        };

        assert_sync_operations! {
            "Missing `range`":
            room_list = [E, E, E],
            sync_operations = [
                {
                    "op": SlidingOp::Sync,
                    "room_ids": ["!r0:x.y", "!r1:x.y"],
                }
            ]
            =>
            result = is_err,
            room_list = [E, E, E],
        };

        assert_sync_operations! {
            "Invalid `range`":
            room_list = [E, E, E],
            sync_operations = [
                {
                    "op": SlidingOp::Sync,
                    "range": [2, 0],
                    "room_ids": ["!r0:x.y", "!r1:x.y"],
                }
            ]
            =>
            result = is_err,
            room_list = [E, E, E],
        };

        assert_sync_operations! {
            "Missing `room_ids`":
            room_list = [E, E, E],
            sync_operations = [
                {
                    "op": SlidingOp::Sync,
                    "range": [0, 2],
                }
            ]
            =>
            result = is_err,
            room_list = [E, E, E],
        };

        assert_sync_operations! {
            "Out of bounds operation":
            room_list = [E, F("!r1:x.y"), E],
            sync_operations = [
                {
                    "op": SlidingOp::Sync,
                    "range": [2, 3],
                    "room_ids": ["!r1:x.y", "!r2:x.y"],
                }
            ]
            =>
            result = is_err,
            room_list = [E, F("!r1:x.y"), E],
        };

        assert_sync_operations! {
            "The server replies with a particular range, but some room IDs are missing":
            room_list = [E, E, E],
            sync_operations = [
                {
                    "op": SlidingOp::Sync,
                    "range": [0, 2],
                    "room_ids": ["!r0:x.y" /* items are missing here! */],
                }
            ]
            =>
            result = is_err,
            room_list = [E, E, E],
        };

        assert_sync_operations! {
            "The server replies with a particular range, but there is too much room IDs":
            room_list = [E, E, E],
            sync_operations = [
                {
                    "op": SlidingOp::Sync,
                    "range": [0, 1],
                    "room_ids": ["!r0:x.y", "!r1:x.y", "!extra:x.y"],
                }
            ]
            =>
            result = is_err,
            room_list = [E, E, E],
        };
    }

    #[test]
    fn test_sync_operations_delete() {
        assert_sync_operations! {
            "Delete a room entry in the middle":
            room_list = [F("!r0:x.y"), F("!r1:x.y"), F("!r2:x.y")],
            sync_operations = [
                {
                    "op": SlidingOp::Delete,
                    "index": 1,
                }
            ],
            rooms = ["!r0:x.y", "!r1:x.y"], // `r0` has also received an update.
            =>
            result = is_ok,
            room_list = [F("!r0:x.y"), F("!r2:x.y")],
            rooms = ["!r0:x.y"],
        };

        assert_sync_operations! {
            "Delete a room entry at the beginning":
            room_list = [F("!r0:x.y"), F("!r1:x.y"), F("!r2:x.y")],
            sync_operations = [
                {
                    "op": SlidingOp::Delete,
                    "index": 0,
                }
            ]
            =>
            result = is_ok,
            room_list = [F("!r1:x.y"), F("!r2:x.y")],
        };

        assert_sync_operations! {
            "Delete a room entry at the end":
            room_list = [F("!r0:x.y"), F("!r1:x.y"), F("!r2:x.y")],
            sync_operations = [
                {
                    "op": SlidingOp::Delete,
                    "index": 2,
                }
            ]
            =>
            result = is_ok,
            room_list = [F("!r0:x.y"), F("!r1:x.y")],
        };

        assert_sync_operations! {
            "Delete an out of bounds room entry":
            room_list = [F("!r0:x.y"), F("!r1:x.y"), F("!r2:x.y")],
            sync_operations = [
                {
                    "op": SlidingOp::Delete,
                    "index": 3,
                }
            ]
            =>
            result = is_ok, // <- that's surprising, see the code for more explanations!
            room_list = [F("!r0:x.y"), F("!r1:x.y"), F("!r2:x.y")],
        };
    }

    #[test]
    fn test_sync_operations_insert() {
        assert_sync_operations! {
            "Insert a room entry in the middle":
            room_list = [E, E, E],
            sync_operations = [
                {
                    "op": SlidingOp::Insert,
                    "index": 1,
                    "room_id": "!r1:x.y",
                }
            ],
            rooms = ["!r0:x.y", "!r1:x.y"], // `r0` has also received an update.
            =>
            result = is_ok,
            room_list = [E, F("!r1:x.y"), E, E],
            rooms = ["!r0:x.y"],
        };

        assert_sync_operations! {
            "Insert a room entry at the beginning":
            room_list = [E, E, E],
            sync_operations = [
                {
                    "op": SlidingOp::Insert,
                    "index": 0,
                    "room_id": "!r0:x.y",
                }
            ]
            =>
            result = is_ok,
            room_list = [F("!r0:x.y"), E, E, E],
        };

        assert_sync_operations! {
            "Insert a room entry at the end":
            room_list = [E, E, E],
            sync_operations = [
                {
                    "op": SlidingOp::Insert,
                    "index": 3,
                    "room_id": "!r3:x.y",
                }
            ]
            =>
            result = is_ok,
            room_list = [E, E, E, F("!r3:x.y")],
        };

        assert_sync_operations! {
            "Insert an out of bounds room entry":
            room_list = [E, F("!r1:x.y"), E],
            sync_operations = [
                {
                    "op": SlidingOp::Insert,
                    "index": 4,
                    "room_id": "!r4:x.y",
                }
            ]
            =>
            result = is_err,
            room_list = [E, F("!r1:x.y"), E],
        };
    }

    #[test]
    fn test_sync_operations_invalidate() {
        assert_sync_operations! {
            "Invalidating an empty room":
            room_list = [E, F("!r1:x.y")],
            sync_operations = [
                {
                    "op": SlidingOp::Invalidate,
                    "range": [0, 0],
                }
            ],
            rooms = ["!r1:x.y"], // `r1` has also received an update.
            =>
            result = is_ok,
            room_list = [E, F("!r1:x.y")],
            rooms = ["!r1:x.y"],
        };

        assert_sync_operations! {
            "Invalidating a filled room":
            room_list = [F("!r0:x.y"), F("!r1:x.y")],
            sync_operations = [
                {
                    "op": SlidingOp::Invalidate,
                    "range": [0, 0],
                }
            ],
            rooms = ["!r0:x.y", "!r1:x.y"], // `r1` has also received an update.
            =>
            result = is_ok,
            room_list = [I("!r0:x.y"), F("!r1:x.y")],
            rooms = ["!r1:x.y"],
        };

        assert_sync_operations! {
            "Invalidating an invalidated room":
            room_list = [I("!r0:x.y"), F("!r1:x.y")],
            sync_operations = [
                {
                    "op": SlidingOp::Invalidate,
                    "range": [0, 0],
                }
            ],
            rooms = ["!r0:x.y", "!r1:x.y"], // `r1` has also received an update.
            =>
            result = is_ok,
            room_list = [I("!r0:x.y"), F("!r1:x.y")],
            rooms = ["!r1:x.y"],
        };

        assert_sync_operations! {
            "Partial update from the beginning":
            room_list = [F("!r0:x.y"), F("!r1:x.y"), F("!r2:x.y")],
            sync_operations = [
                {
                    "op": SlidingOp::Invalidate,
                    "range": [0, 1],
                }
            ]
            =>
            result = is_ok,
            room_list = [I("!r0:x.y"), I("!r1:x.y"), F("!r2:x.y")],
        };

        assert_sync_operations! {
            "Partial update from the end":
            room_list = [F("!r0:x.y"), F("!r1:x.y"), F("!r2:x.y")],
            sync_operations = [
                {
                    "op": SlidingOp::Invalidate,
                    "range": [1, 2],
                }
            ]
            =>
            result = is_ok,
            room_list = [F("!r0:x.y"), I("!r1:x.y"), I("!r2:x.y")],
        };

        assert_sync_operations! {
            "Full update":
            room_list = [F("!r0:x.y"), F("!r1:x.y"), F("!r2:x.y")],
            sync_operations = [
                {
                    "op": SlidingOp::Invalidate,
                    "range": [0, 2],
                }
            ]
            =>
            result = is_ok,
            room_list = [I("!r0:x.y"), I("!r1:x.y"), I("!r2:x.y")],
        };

        assert_sync_operations! {
            "The range returned by the server is too large compared to the `room_lists`":
            room_list = [F("!r0:x.y")],
            sync_operations = [
                {
                    "op": SlidingOp::Invalidate,
                    "range": [0, 9], // <- it should be [0, 0]
                }
            ]
            =>
            result = is_err,
            room_list = [F("!r0:x.y")],
        };

        assert_sync_operations! {
            "Missing `range`":
            room_list = [F("!r0:x.y"), F("!r1:x.y"), F("!r2:x.y")],
            sync_operations = [
                {
                    "op": SlidingOp::Delete,
                }
            ]
            =>
            result = is_err,
            room_list = [F("!r0:x.y"), F("!r1:x.y"), F("!r2:x.y")],
        };

        assert_sync_operations! {
            "Invalid `range`":
            room_list = [F("!r0:x.y"), F("!r1:x.y"), F("!r2:x.y")],
            sync_operations = [
                {
                    "op": SlidingOp::Delete,
                    "range": [12, 0],
                }
            ]
            =>
            result = is_err,
            room_list = [F("!r0:x.y"), F("!r1:x.y"), F("!r2:x.y")],
        };

        assert_sync_operations! {
            "Out of bounds operation":
            room_list = [F("!r0:x.y"), F("!r1:x.y"), F("!r2:x.y")],
            sync_operations = [
                {
                    "op": SlidingOp::Delete,
                    "range": [2, 3],
                }
            ]
            =>
            result = is_err,
            room_list = [F("!r0:x.y"), F("!r1:x.y"), F("!r2:x.y")],
        };
    }
}<|MERGE_RESOLUTION|>--- conflicted
+++ resolved
@@ -915,70 +915,13 @@
     }
 
     #[test]
-<<<<<<< HEAD
-    fn test_sliding_sync_list_new_builder() {
-        let (sender, _receiver) = channel(1);
-
-        let list = SlidingSyncList {
-            inner: SlidingSyncListInner {
-                sync_mode: SlidingSyncMode::Growing,
-                sort: vec!["foo".to_owned(), "bar".to_owned()],
-                required_state: vec![(StateEventType::RoomName, "baz".to_owned())],
-                filters: Some(assign!(v4::SyncRequestListFilters::default(), {
-                    is_dm: Some(true),
-                })),
-                timeline_limit: StdRwLock::new(Observable::new(Some(uint!(7)))),
-                name: "qux".to_owned(),
-                state: StdRwLock::new(Observable::new(SlidingSyncState::FullyLoaded)),
-                maximum_number_of_rooms: StdRwLock::new(Observable::new(Some(11))),
-                room_list: StdRwLock::new(ObservableVector::from(vector![RoomListEntry::Empty])),
-                ranges: StdRwLock::new(Observable::new(vec![(uint!(0), uint!(9))])),
-                request_generator: StdRwLock::new(SlidingSyncListRequestGenerator::new_growing(
-                    42,
-                    Some(153),
-                )),
-                sliding_sync_internal_channel_sender: sender.clone(),
-            },
-        };
-
-        let new_list = list.new_builder().build(sender).unwrap();
-        let list = list.inner;
-        let new_list = new_list.inner;
-
-        assert_fields_eq!(
-            list == new_list on fields {
-                sync_mode,
-                sort,
-                required_state,
-                filters with filters.as_ref().unwrap().is_dm,
-                timeline_limit with **timeline_limit.read().unwrap(),
-                name,
-                ranges with ranges.read().unwrap().clone(),
-            }
-        );
-
-        assert_eq!(*Observable::get(&new_list.state.read().unwrap()), SlidingSyncState::NotLoaded);
-        assert!(new_list.maximum_number_of_rooms.read().unwrap().deref().is_none());
-        assert!(new_list.room_list.read().unwrap().deref().is_empty());
-    }
-
-    #[test]
     fn test_sliding_sync_list_set_ranges() {
         let (sender, _receiver) = channel(1);
 
-        let list = SlidingSyncList::builder()
-            .name("foo")
-            .sync_mode(SlidingSyncMode::Selective)
-            .ranges(ranges![(0, 1), (2, 3)].to_vec())
-            .build(sender)
-            .unwrap();
-=======
-    fn test_sliding_sync_list_set_ranges() {
         let list = SlidingSyncList::builder("foo")
             .sync_mode(SlidingSyncMode::Selective)
             .ranges(ranges![(0, 1), (2, 3)].to_vec())
-            .build();
->>>>>>> 69c8b9f0
+            .build(sender);
 
         {
             let lock = list.inner.ranges.read().unwrap();
@@ -1006,12 +949,7 @@
             let list = SlidingSyncList::builder("foo")
                 .sync_mode(SlidingSyncMode::Selective)
                 .ranges(ranges![(0, 1), (2, 3)].to_vec())
-<<<<<<< HEAD
-                .build(sender.clone())
-                .unwrap();
-=======
-                .build();
->>>>>>> 69c8b9f0
+                .build(sender.clone());
 
             {
                 let lock = list.inner.ranges.read().unwrap();
@@ -1032,30 +970,17 @@
 
         // Set range on `Growing`.
         {
-<<<<<<< HEAD
-            let list = SlidingSyncList::builder()
-                .name("foo")
+            let list = SlidingSyncList::builder("foo")
                 .sync_mode(SlidingSyncMode::Growing)
-                .build(sender.clone())
-                .unwrap();
-=======
-            let list = SlidingSyncList::builder("foo").sync_mode(SlidingSyncMode::Growing).build();
->>>>>>> 69c8b9f0
+                .build(sender.clone());
 
             assert!(list.set_range(4u32, 5).is_err());
         }
 
         // Set range on `Paging`.
         {
-<<<<<<< HEAD
-            let list = SlidingSyncList::builder()
-                .name("foo")
-                .sync_mode(SlidingSyncMode::Paging)
-                .build(sender)
-                .unwrap();
-=======
-            let list = SlidingSyncList::builder("foo").sync_mode(SlidingSyncMode::Paging).build();
->>>>>>> 69c8b9f0
+            let list =
+                SlidingSyncList::builder("foo").sync_mode(SlidingSyncMode::Paging).build(sender);
 
             assert!(list.set_range(4u32, 5).is_err());
         }
@@ -1070,12 +995,7 @@
             let list = SlidingSyncList::builder("foo")
                 .sync_mode(SlidingSyncMode::Selective)
                 .ranges(ranges![(0, 1)].to_vec())
-<<<<<<< HEAD
-                .build(sender.clone())
-                .unwrap();
-=======
-                .build();
->>>>>>> 69c8b9f0
+                .build(sender.clone());
 
             {
                 let lock = list.inner.ranges.read().unwrap();
@@ -1096,30 +1016,17 @@
 
         // Add range on `Growing`.
         {
-<<<<<<< HEAD
-            let list = SlidingSyncList::builder()
-                .name("foo")
+            let list = SlidingSyncList::builder("foo")
                 .sync_mode(SlidingSyncMode::Growing)
-                .build(sender.clone())
-                .unwrap();
-=======
-            let list = SlidingSyncList::builder("foo").sync_mode(SlidingSyncMode::Growing).build();
->>>>>>> 69c8b9f0
+                .build(sender.clone());
 
             assert!(list.add_range((2u32, 3)).is_err());
         }
 
         // Add range on `Paging`.
         {
-<<<<<<< HEAD
-            let list = SlidingSyncList::builder()
-                .name("foo")
-                .sync_mode(SlidingSyncMode::Paging)
-                .build(sender)
-                .unwrap();
-=======
-            let list = SlidingSyncList::builder("foo").sync_mode(SlidingSyncMode::Paging).build();
->>>>>>> 69c8b9f0
+            let list =
+                SlidingSyncList::builder("foo").sync_mode(SlidingSyncMode::Paging).build(sender);
 
             assert!(list.add_range((2u32, 3)).is_err());
         }
@@ -1134,12 +1041,7 @@
             let list = SlidingSyncList::builder("foo")
                 .sync_mode(SlidingSyncMode::Selective)
                 .ranges(ranges![(0, 1)].to_vec())
-<<<<<<< HEAD
-                .build(sender.clone())
-                .unwrap();
-=======
-                .build();
->>>>>>> 69c8b9f0
+                .build(sender.clone());
 
             {
                 let lock = list.inner.ranges.read().unwrap();
@@ -1160,30 +1062,17 @@
 
         // Reset range on `Growing`.
         {
-<<<<<<< HEAD
-            let list = SlidingSyncList::builder()
-                .name("foo")
+            let list = SlidingSyncList::builder("foo")
                 .sync_mode(SlidingSyncMode::Growing)
-                .build(sender.clone())
-                .unwrap();
-=======
-            let list = SlidingSyncList::builder("foo").sync_mode(SlidingSyncMode::Growing).build();
->>>>>>> 69c8b9f0
+                .build(sender.clone());
 
             assert!(list.reset_ranges().is_err());
         }
 
         // Reset range on `Paging`.
         {
-<<<<<<< HEAD
-            let list = SlidingSyncList::builder()
-                .name("foo")
-                .sync_mode(SlidingSyncMode::Paging)
-                .build(sender)
-                .unwrap();
-=======
-            let list = SlidingSyncList::builder("foo").sync_mode(SlidingSyncMode::Paging).build();
->>>>>>> 69c8b9f0
+            let list =
+                SlidingSyncList::builder("foo").sync_mode(SlidingSyncMode::Paging).build(sender);
 
             assert!(list.reset_ranges().is_err());
         }
@@ -1191,23 +1080,13 @@
 
     #[test]
     fn test_sliding_sync_list_timeline_limit() {
-<<<<<<< HEAD
         let (sender, _receiver) = channel(1);
 
-        let list = SlidingSyncList::builder()
-            .name("foo")
-            .sync_mode(SlidingSyncMode::Selective)
-            .ranges(ranges![(0, 1)].to_vec())
-            .timeline_limit(7u32)
-            .build(sender)
-            .unwrap();
-=======
         let list = SlidingSyncList::builder("foo")
             .sync_mode(SlidingSyncMode::Selective)
             .ranges(ranges![(0, 1)].to_vec())
             .timeline_limit(7u32)
-            .build();
->>>>>>> 69c8b9f0
+            .build(sender);
 
         {
             let lock = list.inner.timeline_limit.read().unwrap();
@@ -1237,21 +1116,12 @@
 
     #[test]
     fn test_sliding_sync_get_room_id() {
-<<<<<<< HEAD
         let (sender, _receiver) = channel(1);
 
-        let mut list = SlidingSyncList::builder()
-            .name("foo")
-            .sync_mode(SlidingSyncMode::Selective)
-            .add_range(0u32, 1)
-            .build(sender)
-            .unwrap();
-=======
         let mut list = SlidingSyncList::builder("foo")
             .sync_mode(SlidingSyncMode::Selective)
             .add_range(0u32, 1)
-            .build();
->>>>>>> 69c8b9f0
+            .build(sender);
 
         let room0 = room_id!("!room0:bar.org");
         let room1 = room_id!("!room1:bar.org");
@@ -1323,21 +1193,12 @@
 
     #[test]
     fn test_generator_paging_full_sync() {
-<<<<<<< HEAD
         let (sender, _receiver) = channel(1);
 
-        let mut list = SlidingSyncList::builder()
-=======
         let mut list = SlidingSyncList::builder("testing")
->>>>>>> 69c8b9f0
             .sync_mode(crate::SlidingSyncMode::Paging)
             .full_sync_batch_size(10)
-<<<<<<< HEAD
-            .build(sender)
-            .unwrap();
-=======
-            .build();
->>>>>>> 69c8b9f0
+            .build(sender);
 
         assert_ranges! {
             list = list,
@@ -1375,22 +1236,13 @@
 
     #[test]
     fn test_generator_paging_full_sync_with_a_maximum_number_of_rooms_to_fetch() {
-<<<<<<< HEAD
         let (sender, _receiver) = channel(1);
 
-        let mut list = SlidingSyncList::builder()
-=======
         let mut list = SlidingSyncList::builder("testing")
->>>>>>> 69c8b9f0
             .sync_mode(crate::SlidingSyncMode::Paging)
             .full_sync_batch_size(10)
             .full_sync_maximum_number_of_rooms_to_fetch(22)
-<<<<<<< HEAD
-            .build(sender)
-            .unwrap();
-=======
-            .build();
->>>>>>> 69c8b9f0
+            .build(sender);
 
         assert_ranges! {
             list = list,
@@ -1428,21 +1280,12 @@
 
     #[test]
     fn test_generator_growing_full_sync() {
-<<<<<<< HEAD
         let (sender, _receiver) = channel(1);
 
-        let mut list = SlidingSyncList::builder()
-=======
         let mut list = SlidingSyncList::builder("testing")
->>>>>>> 69c8b9f0
             .sync_mode(crate::SlidingSyncMode::Growing)
             .full_sync_batch_size(10)
-<<<<<<< HEAD
-            .build(sender)
-            .unwrap();
-=======
-            .build();
->>>>>>> 69c8b9f0
+            .build(sender);
 
         assert_ranges! {
             list = list,
@@ -1480,22 +1323,13 @@
 
     #[test]
     fn test_generator_growing_full_sync_with_a_maximum_number_of_rooms_to_fetch() {
-<<<<<<< HEAD
         let (sender, _receiver) = channel(1);
 
-        let mut list = SlidingSyncList::builder()
-=======
         let mut list = SlidingSyncList::builder("testing")
->>>>>>> 69c8b9f0
             .sync_mode(crate::SlidingSyncMode::Growing)
             .full_sync_batch_size(10)
             .full_sync_maximum_number_of_rooms_to_fetch(22)
-<<<<<<< HEAD
-            .build(sender)
-            .unwrap();
-=======
-            .build();
->>>>>>> 69c8b9f0
+            .build(sender);
 
         assert_ranges! {
             list = list,
@@ -1533,21 +1367,12 @@
 
     #[test]
     fn test_generator_selective() {
-<<<<<<< HEAD
         let (sender, _receiver) = channel(1);
 
-        let mut list = SlidingSyncList::builder()
-=======
         let mut list = SlidingSyncList::builder("testing")
->>>>>>> 69c8b9f0
             .sync_mode(crate::SlidingSyncMode::Selective)
             .ranges(ranges![(0, 10), (42, 153)].to_vec())
-<<<<<<< HEAD
-            .build(sender)
-            .unwrap();
-=======
-            .build();
->>>>>>> 69c8b9f0
+            .build(sender);
 
         assert_ranges! {
             list = list,
@@ -1575,21 +1400,12 @@
 
     #[test]
     fn test_generator_selective_with_modifying_ranges_on_the_fly() {
-<<<<<<< HEAD
         let (sender, _receiver) = channel(4);
 
-        let mut list = SlidingSyncList::builder()
-=======
         let mut list = SlidingSyncList::builder("testing")
->>>>>>> 69c8b9f0
             .sync_mode(crate::SlidingSyncMode::Selective)
             .ranges(ranges![(0, 10), (42, 153)].to_vec())
-<<<<<<< HEAD
-            .build(sender)
-            .unwrap();
-=======
-            .build();
->>>>>>> 69c8b9f0
+            .build(sender);
 
         assert_ranges! {
             list = list,
@@ -1670,21 +1486,12 @@
     #[tokio::test]
     #[allow(clippy::await_holding_lock)]
     async fn test_sliding_sync_inner_update_state_room_list_and_maximum_number_of_rooms() {
-<<<<<<< HEAD
         let (sender, _receiver) = channel(1);
 
-        let mut list = SlidingSyncList::builder()
-            .name("foo")
-            .sync_mode(SlidingSyncMode::Selective)
-            .add_range(0u32, 3)
-            .build(sender)
-            .unwrap();
-=======
         let mut list = SlidingSyncList::builder("foo")
             .sync_mode(SlidingSyncMode::Selective)
             .add_range(0u32, 3)
-            .build();
->>>>>>> 69c8b9f0
+            .build(sender);
 
         assert_eq!(**list.inner.maximum_number_of_rooms.read().unwrap(), None);
         assert_eq!(list.inner.room_list.read().unwrap().len(), 0);
