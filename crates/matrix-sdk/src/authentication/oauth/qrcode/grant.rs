// Copyright 2025 The Matrix.org Foundation C.I.C.
//
// Licensed under the Apache License, Version 2.0 (the "License");
// you may not use this file except in compliance with the License.
// You may obtain a copy of the License at
//
//     http://www.apache.org/licenses/LICENSE-2.0
//
// Unless required by applicable law or agreed to in writing, software
// distributed under the License is distributed on an "AS IS" BASIS,
// WITHOUT WARRANTIES OR CONDITIONS OF ANY KIND, either express or implied.
// See the License for the specific language governing permissions and
// limitations under the License.

use std::time::{Duration, Instant};

use eyeball::SharedObservable;
use futures_core::Stream;
use matrix_sdk_base::{
    boxed_into_future,
    crypto::types::{
        SecretsBundle,
        qr_login::{QrCodeData, QrCodeIntent},
    },
};
use oauth2::VerificationUriComplete;
use url::Url;
#[cfg(doc)]
use vodozemac::ecies::CheckCode;

use super::{
    LoginProtocolType, QrAuthMessage,
    secure_channel::{EstablishedSecureChannel, SecureChannel},
};
use crate::{
    Client,
    authentication::oauth::qrcode::{
        CheckCodeSender, GeneratedQrProgress, LoginFailureReason, QRCodeGrantLoginError,
        QrProgress, SecureChannelError,
    },
};

async fn export_secrets_bundle(client: &Client) -> Result<SecretsBundle, QRCodeGrantLoginError> {
    let secrets_bundle = client
        .olm_machine()
        .await
        .as_ref()
        .ok_or_else(|| QRCodeGrantLoginError::MissingSecretsBackup(None))?
        .store()
        .export_secrets_bundle()
        .await?;
    Ok(secrets_bundle)
}

async fn finish_login_grant<Q>(
    client: &Client,
    channel: &mut EstablishedSecureChannel,
    device_creation_timeout: Duration,
    secrets_bundle: &SecretsBundle,
    state: &SharedObservable<GrantLoginProgress<Q>>,
) -> Result<(), QRCodeGrantLoginError> {
    // The new device registers with the authorization server and sends it a device
    // authorization authorization request.
    // -- MSC4108 OAuth 2.0 login step 2

    // We wait for the new device to send us the m.login.protocol message with the
    // device authorization grant information. -- MSC4108 OAuth 2.0 login step 3
    let message = channel.receive_json().await?;
    let QrAuthMessage::LoginProtocol { device_authorization_grant, protocol, device_id } = message
    else {
        return Err(QRCodeGrantLoginError::Unknown(
            "Receiving unexpected message when expecting LoginProtocol".to_owned(),
        ));
    };

    // We verify the selected protocol.
    // -- MSC4108 OAuth 2.0 login step 4
    if protocol != LoginProtocolType::DeviceAuthorizationGrant {
        channel
            .send_json(QrAuthMessage::LoginFailure {
                reason: LoginFailureReason::UnsupportedProtocol,
                homeserver: None,
            })
            .await?;
        return Err(QRCodeGrantLoginError::UnsupportedProtocol(protocol));
    }

    // We check that the device ID is still available.
    // -- MSC4108 OAuth 2.0 login step 4 continued
    if !matches!(client.device_exists(device_id.to_base64().into()).await, Ok(false)) {
        channel
            .send_json(QrAuthMessage::LoginFailure {
                reason: LoginFailureReason::DeviceAlreadyExists,
                homeserver: None,
            })
            .await?;
        return Err(QRCodeGrantLoginError::DeviceIDAlreadyInUse);
    }

    // We emit an update so that the caller can open the verification URI in a
    // system browser to consent to the login.
    // -- MSC4108 OAuth 2.0 login step 4 continued
    let verification_uri = Url::parse(
        device_authorization_grant
            .verification_uri_complete
            .map(VerificationUriComplete::into_secret)
            .unwrap_or(device_authorization_grant.verification_uri.to_string())
            .as_str(),
    )
    .map_err(|_| QRCodeGrantLoginError::UnableToCreateDevice)?;
    state.set(GrantLoginProgress::WaitingForAuth { verification_uri });

    // We send the new device the m.login.protocol_accepted message to let it know
    // that the consent process is in progress.
    // -- MSC4108 OAuth 2.0 login step 4 continued
    let message = QrAuthMessage::LoginProtocolAccepted;
    channel.send_json(&message).await?;

    // The new device displays the user code it received from the authorization
    // server and starts polling for an access token. In parallel, the user
    // consents to the new login in the browser on this device, while verifying
    // the user code displayed on the other device. -- MSC4108 OAuth 2.0 login
    // steps 5 & 6

    // We wait for the new device to send us the m.login.success message
    let message: QrAuthMessage = channel.receive_json().await?;
    let QrAuthMessage::LoginSuccess = message else {
        return Err(QRCodeGrantLoginError::Unknown(
            "Receiving unexpected message when expecting LoginSuccess".to_owned(),
        ));
    };

    // We check that the new device was created successfully, allowing for the
    // specified delay. -- MSC4108 Secret sharing and device verification step 1
    let deadline = Instant::now() + device_creation_timeout;

    loop {
        if matches!(client.device_exists(device_id.to_base64().into()).await, Ok(true)) {
            break;
        } else {
            // If the deadline hasn't yet passed, give it some time and retry the request.
            if Instant::now() < deadline {
                tokio::time::sleep(Duration::from_millis(500)).await;
                continue;
            } else {
                // The deadline has passed. Let's fail the login process.
                channel
                    .send_json(QrAuthMessage::LoginFailure {
                        reason: LoginFailureReason::DeviceNotFound,
                        homeserver: None,
                    })
                    .await?;
                return Err(QRCodeGrantLoginError::DeviceIDAlreadyInUse);
            }
        }
    }

    // We send the new device the secrets bundle.
    // -- MSC4108 Secret sharing and device verification step 2
    state.set(GrantLoginProgress::SyncingSecrets);
    let message = QrAuthMessage::LoginSecrets(secrets_bundle.clone());
    channel.send_json(&message).await?;

    // And we're done.
    state.set(GrantLoginProgress::Done);

    Ok(())
}

/// The progress of granting the login.
#[derive(Clone, Debug, Default)]
pub enum GrantLoginProgress<Q> {
    /// We're just starting up, this is the default and initial state.
    #[default]
    Starting,
    /// The secure channel is being established by exchanging the QR code
    /// and/or [`CheckCode`].
    EstablishingSecureChannel(Q),
    /// The secure channel has been confirmed using the [`CheckCode`] and this
    /// device is waiting for the authorization to complete.
    WaitingForAuth {
        /// A URI to open in a (secure) system browser to verify the new login.
        verification_uri: Url,
    },
    /// The new device has been granted access and this device is sending the
    /// secrets to it.
    SyncingSecrets,
    /// The process is complete.
    Done,
}

/// Named future for granting login by scanning a QR code on this, existing,
/// device that was generated by the other, new, device.
#[derive(Debug)]
pub struct GrantLoginWithScannedQrCode<'a> {
    client: &'a Client,
    qr_code_data: &'a QrCodeData,
    device_creation_timeout: Duration,
    state: SharedObservable<GrantLoginProgress<QrProgress>>,
}

impl<'a> GrantLoginWithScannedQrCode<'a> {
    pub(crate) fn new(
        client: &'a Client,
        qr_code_data: &'a QrCodeData,
        device_creation_timeout: Duration,
    ) -> GrantLoginWithScannedQrCode<'a> {
        GrantLoginWithScannedQrCode {
            client,
            qr_code_data,
            device_creation_timeout,
            state: Default::default(),
        }
    }
}

impl GrantLoginWithScannedQrCode<'_> {
    /// Subscribe to the progress of QR code login.
    ///
    /// It's necessary to subscribe to this to capture the [`CheckCode`] in
    /// order to display it to the other device and to obtain the
    /// verification URL for consenting to the login.
    pub fn subscribe_to_progress(
        &self,
    ) -> impl Stream<Item = GrantLoginProgress<QrProgress>> + use<> {
        self.state.subscribe()
    }
}

impl<'a> IntoFuture for GrantLoginWithScannedQrCode<'a> {
    type Output = Result<(), QRCodeGrantLoginError>;
    boxed_into_future!(extra_bounds: 'a);

    fn into_future(self) -> Self::IntoFuture {
        Box::pin(async move {
            // Before we get here, the other device has created a new rendezvous session
            // and presented a QR code which this device has scanned.
            // -- MSC4108 Secure channel setup steps 1-3

            // First things first, establish the secure channel. Since we're the one that
            // scanned the QR code, we're certain that the secure channel is
            // secure, under the assumption that we didn't scan the wrong QR code.
            // -- MSC4108 Secure channel setup steps 3-5
            let mut channel = EstablishedSecureChannel::from_qr_code(
                self.client.inner.http_client.inner.clone(),
                self.qr_code_data,
                QrCodeIntent::Reciprocate,
            )
            .await?;

            // The other side isn't yet sure that it's talking to the right device, show
            // a check code so they can confirm.
            // -- MSC4108 Secure channel setup step 6
            let check_code = channel.check_code().to_owned();
            self.state
                .set(GrantLoginProgress::EstablishingSecureChannel(QrProgress { check_code }));

            // The user now enters the checkcode on the other device which verifies it
            // and will only continue requesting the login if the code matches.
            // -- MSC4108 Secure channel setup step 7

            // Inform the other device about the available login protocols and the
            // homeserver to use.
            // -- MSC4108 OAuth 2.0 login step 1
            let message = QrAuthMessage::LoginProtocols {
                protocols: vec![LoginProtocolType::DeviceAuthorizationGrant],
                base_url: self.client.homeserver(),
            };
            channel.send_json(message).await?;

            // Proceed with granting the login.
            // -- MSC4108 OAuth 2.0 login remaining steps
            finish_login_grant(
                self.client,
                &mut channel,
                self.device_creation_timeout,
                &export_secrets_bundle(self.client).await?,
                &self.state,
            )
            .await
        })
    }
}

/// Named future for granting login by generating a QR code on this, existing,
/// device to be scanned by the other, new, device.
#[derive(Debug)]
pub struct GrantLoginWithGeneratedQrCode<'a> {
    client: &'a Client,
    device_creation_timeout: Duration,
    state: SharedObservable<GrantLoginProgress<GeneratedQrProgress>>,
}

impl<'a> GrantLoginWithGeneratedQrCode<'a> {
    pub(crate) fn new(
        client: &'a Client,
        device_creation_timeout: Duration,
    ) -> GrantLoginWithGeneratedQrCode<'a> {
        GrantLoginWithGeneratedQrCode { client, device_creation_timeout, state: Default::default() }
    }
}

impl GrantLoginWithGeneratedQrCode<'_> {
    /// Subscribe to the progress of QR code login.
    ///
    /// It's necessary to subscribe to this to capture the QR code in order to
    /// display it to the other device, to feed the [`CheckCode`] entered by the
    /// user back in and to obtain the verification URL for consenting to
    /// the login.
    pub fn subscribe_to_progress(
        &self,
    ) -> impl Stream<Item = GrantLoginProgress<GeneratedQrProgress>> + use<> {
        self.state.subscribe()
    }
}

impl<'a> IntoFuture for GrantLoginWithGeneratedQrCode<'a> {
    type Output = Result<(), QRCodeGrantLoginError>;
    boxed_into_future!(extra_bounds: 'a);

    fn into_future(self) -> Self::IntoFuture {
        Box::pin(async move {
            // Create a new ephemeral key pair and a rendezvous session to grant a
            // login with.
            // -- MSC4108 Secure channel setup steps 1 & 2
            let homeserver_url = self.client.homeserver();
            let http_client = self.client.inner.http_client.clone();
            let channel = SecureChannel::reciprocate(http_client, &homeserver_url).await?;

            // Extract the QR code data and emit an update so that the caller can
            // present the QR code for scanning by the new device.
            // -- MSC4108 Secure channel setup step 3
            self.state.set(GrantLoginProgress::EstablishingSecureChannel(
                GeneratedQrProgress::QrReady(channel.qr_code_data().clone()),
            ));

            // Wait for the secure channel to connect. The other device now needs to scan
            // the QR code and send us the LoginInitiateMessage which we respond to
            // with the LoginOkMessage. -- MSC4108 step 4 & 5
            let channel = channel.connect().await?;

            // The other device now needs to verify our message, compute the checkcode and
            // display it. We emit a progress update to let the caller prompt the
            // user to enter the checkcode and feed it back to us.
            // -- MSC4108 Secure channel setup step 6
            let (tx, rx) = tokio::sync::oneshot::channel();
            self.state.set(GrantLoginProgress::EstablishingSecureChannel(
                GeneratedQrProgress::QrScanned(CheckCodeSender::new(tx)),
            ));
            let check_code = rx.await.map_err(|_| SecureChannelError::CannotReceiveCheckCode)?;

            // Use the checkcode to verify that the channel is actually secure.
            // -- MSC4108 Secure channel setup step 7
            let mut channel = channel.confirm(check_code)?;

            // Since the QR code was generated on this existing device, the new device can
            // derive the homeserver to use for logging in from the QR code and we
            // don't need to send the m.login.protocols message.
            // -- MSC4108 OAuth 2.0 login step 1

            // Proceed with granting the login.
            // -- MSC4108 OAuth 2.0 login remaining steps
            finish_login_grant(
                self.client,
                &mut channel,
                self.device_creation_timeout,
                &export_secrets_bundle(self.client).await?,
                &self.state,
            )
            .await
        })
    }
}

#[cfg(all(test, not(target_family = "wasm")))]
mod test {
    use assert_matches2::{assert_let, assert_matches};
    use futures_util::StreamExt;
    use matrix_sdk_base::crypto::types::SecretsBundle;
    use matrix_sdk_common::executor::spawn;
    use matrix_sdk_test::async_test;
    use oauth2::{EndUserVerificationUrl, VerificationUriComplete};
    use ruma::{owned_device_id, owned_user_id};
    use tokio::sync::oneshot;
    use tracing::debug;
    use vodozemac::Curve25519PublicKey;

    use super::*;
    use crate::{
        authentication::oauth::qrcode::{
            LoginFailureReason, QrAuthMessage,
            messages::{AuthorizationGrant, LoginProtocolType},
            secure_channel::{EstablishedSecureChannel, test::MockedRendezvousServer},
        },
        http_client::HttpClient,
        test_utils::mocks::MatrixMockServer,
    };

    enum BobBehaviour {
        HappyPath,
        UnexpectedMessageInsteadOfLoginProtocol,
        DeviceAlreadyExists,
        DeviceNotCreated,
    }

    #[allow(clippy::too_many_arguments)]
    async fn request_login_with_scanned_qr_code(
        behaviour: BobBehaviour,
        qr_code_rx: oneshot::Receiver<QrCodeData>,
        check_code_tx: oneshot::Sender<u8>,
        server: MatrixMockServer,
        // The rendezvous server is here because it contains MockGuards that are tied to the
        // lifetime of the MatrixMockServer. Otherwise we might attempt to drop the
        // MatrixMockServer before the MockGuards.
        _rendezvous_server: MockedRendezvousServer,
        device_authorization_grant: Option<AuthorizationGrant>,
        secrets_bundle: Option<SecretsBundle>,
    ) {
        // Wait for Alice to produce the qr code.
        let qr_code_data = qr_code_rx.await.expect("Bob should receive the QR code");

        // Use the QR code to establish the secure channel from the new client (Bob).
        let mut bob = EstablishedSecureChannel::from_qr_code(
            reqwest::Client::new(),
            &qr_code_data,
            QrCodeIntent::Login,
        )
        .await
        .expect("Bob should be able to connect the secure channel");

        // Let Alice know about the checkcode so she can verify the channel.
        check_code_tx
            .send(bob.check_code().to_digit())
            .expect("Bob should be able to send the checkcode");

        match behaviour {
            BobBehaviour::UnexpectedMessageInsteadOfLoginProtocol => {
                // Send an unexpected message and exit.
                let message = QrAuthMessage::LoginSuccess;
                bob.send_json(message).await.unwrap();
                return;
            }
            BobBehaviour::DeviceAlreadyExists => {
                // Mock the endpoint for querying devices so that Alice thinks the device
                // already exists.
                server.mock_get_device().ok().expect(1..).named("get_device").mount().await;

                // Now send the LoginProtocol message.
                let message = QrAuthMessage::LoginProtocol {
                    protocol: LoginProtocolType::DeviceAuthorizationGrant,
                    device_authorization_grant: device_authorization_grant
                        .expect("Bob needs the device authorization grant"),
                    device_id: Curve25519PublicKey::from_base64(
                        "wjLpTLRqbqBzLs63aYaEv2Boi6cFEbbM/sSRQ2oAKk4",
                    )
                    .unwrap(),
                };
                bob.send_json(message).await.unwrap();

                // Alice should fail the login with the appropriate reason.
                let message = bob
                    .receive_json()
                    .await
                    .expect("Bob should receive the LoginFailure message from Alice");
                assert_let!(QrAuthMessage::LoginFailure { reason, .. } = message);
                assert_matches!(reason, LoginFailureReason::DeviceAlreadyExists);

                return; // Exit.
            }
            _ => {
                // Send the LoginProtocol message.
                let message = QrAuthMessage::LoginProtocol {
                    protocol: LoginProtocolType::DeviceAuthorizationGrant,
                    device_authorization_grant: device_authorization_grant
                        .expect("Bob needs the device authorization grant"),
                    device_id: Curve25519PublicKey::from_base64(
                        "wjLpTLRqbqBzLs63aYaEv2Boi6cFEbbM/sSRQ2oAKk4",
                    )
                    .unwrap(),
                };
                bob.send_json(message).await.unwrap();
            }
        }

        // Receive the LoginProtocolAccepted message.
        let message = bob
            .receive_json()
            .await
            .expect("Bob should receive the LoginProtocolAccepted message from Alice");
        assert_let!(QrAuthMessage::LoginProtocolAccepted = message);

        match behaviour {
            BobBehaviour::DeviceNotCreated => {
                // Don't mock the endpoint for querying devices so that Alice cannot verify that
                // we have logged in.

                // Send the LoginSuccess message to claim that we have logged in.
                let message = QrAuthMessage::LoginSuccess;
                bob.send_json(message).await.unwrap();

                // Alice should eventually give up querying our device and fail the login with
                // the appropriate reason.
                let message = bob
                    .receive_json()
                    .await
                    .expect("Bob should receive the LoginFailure message from Alice");
                assert_let!(QrAuthMessage::LoginFailure { reason, .. } = message);
                assert_matches!(reason, LoginFailureReason::DeviceNotFound);

                return; // Exit.
            }
            _ => {
                // Mock the endpoint for querying devices so that Alice thinks we have logged
                // in.
                server.mock_get_device().ok().expect(1..).named("get_device").mount().await;

                // Send the LoginSuccess message.
                let message = QrAuthMessage::LoginSuccess;
                bob.send_json(message).await.unwrap();
            }
        }

        // Receive the LoginSecrets message.
        let message = bob
            .receive_json()
            .await
            .expect("Bob should receive the LoginSecrets message from Alice");
        assert_let!(QrAuthMessage::LoginSecrets(bundle) = message);

        // Verify that we received the correct secrets.
        assert_eq!(
            serde_json::to_value(&secrets_bundle).unwrap(),
            serde_json::to_value(&bundle).unwrap()
        );
    }

    #[allow(clippy::too_many_arguments)]
    async fn request_login_with_generated_qr_code(
        behaviour: BobBehaviour,
        channel: SecureChannel,
        check_code_rx: oneshot::Receiver<u8>,
        server: MatrixMockServer,
<<<<<<< HEAD
        base_url: Url,
=======
        // The rendezvous server is here because it contains MockGuards that are tied to the
        // lifetime of the MatrixMockServer. Otherwise we might attempt to drop the
        // MatrixMockServer before the MockGuards.
        _rendezvous_server: MockedRendezvousServer,
        homeserver: Url,
>>>>>>> 5d396e47
        device_authorization_grant: Option<AuthorizationGrant>,
        secrets_bundle: Option<SecretsBundle>,
    ) {
        // Wait for Alice to scan the qr code and connect the secure channel.
        let channel =
            channel.connect().await.expect("Bob should be able to connect the secure channel");

        // Wait for Alice to send us the checkcode and use it to verify the channel.
        let check_code = check_code_rx.await.expect("Bob should receive the checkcode");
        let mut bob = channel
            .confirm(check_code)
            .expect("Bob should be able to confirm the channel is secure");

        // Receive the LoginProtocols message.
        let message = bob
            .receive_json()
            .await
            .expect("Bob should receive the LoginProtocolAccepted message from Alice");
        assert_let!(
            QrAuthMessage::LoginProtocols { protocols, base_url: alice_base_url } = message
        );
        assert_eq!(protocols, vec![LoginProtocolType::DeviceAuthorizationGrant]);
        assert_eq!(alice_base_url, base_url);

        match behaviour {
            BobBehaviour::UnexpectedMessageInsteadOfLoginProtocol => {
                // Send an unexpected message and exit.
                let message = QrAuthMessage::LoginSuccess;
                bob.send_json(message).await.unwrap();
                return;
            }
            BobBehaviour::DeviceAlreadyExists => {
                // Mock the endpoint for querying devices so that Alice thinks the device
                // already exists.
                server.mock_get_device().ok().expect(1..).named("get_device").mount().await;

                // Now send the LoginProtocol message.
                let message = QrAuthMessage::LoginProtocol {
                    protocol: LoginProtocolType::DeviceAuthorizationGrant,
                    device_authorization_grant: device_authorization_grant
                        .expect("Bob needs the device authorization grant"),
                    device_id: Curve25519PublicKey::from_base64(
                        "wjLpTLRqbqBzLs63aYaEv2Boi6cFEbbM/sSRQ2oAKk4",
                    )
                    .unwrap(),
                };
                bob.send_json(message).await.unwrap();

                // Alice should fail the login with the appropriate reason.
                let message = bob
                    .receive_json()
                    .await
                    .expect("Bob should receive the LoginFailure message from Alice");
                assert_let!(QrAuthMessage::LoginFailure { reason, .. } = message);
                assert_matches!(reason, LoginFailureReason::DeviceAlreadyExists);

                return; // Exit.
            }
            _ => {
                // Send the LoginProtocol message.
                let message = QrAuthMessage::LoginProtocol {
                    protocol: LoginProtocolType::DeviceAuthorizationGrant,
                    device_authorization_grant: device_authorization_grant
                        .expect("Bob needs the device authorization grant"),
                    device_id: Curve25519PublicKey::from_base64(
                        "wjLpTLRqbqBzLs63aYaEv2Boi6cFEbbM/sSRQ2oAKk4",
                    )
                    .unwrap(),
                };
                bob.send_json(message).await.unwrap();
            }
        }

        // Receive the LoginProtocolAccepted message.
        let message = bob
            .receive_json()
            .await
            .expect("Bob should receive the LoginProtocolAccepted message from Alice");
        assert_let!(QrAuthMessage::LoginProtocolAccepted = message);

        match behaviour {
            BobBehaviour::DeviceNotCreated => {
                // Don't mock the endpoint for querying devices so that Alice cannot verify that
                // we have logged in.

                // Send the LoginSuccess message to claim that we have logged in.
                let message = QrAuthMessage::LoginSuccess;
                bob.send_json(message).await.unwrap();

                // Alice should eventually give up querying our device and fail the login with
                // the appropriate reason.
                let message = bob
                    .receive_json()
                    .await
                    .expect("Bob should receive the LoginFailure message from Alice");
                assert_let!(QrAuthMessage::LoginFailure { reason, .. } = message);
                assert_matches!(reason, LoginFailureReason::DeviceNotFound);

                return; // Exit.
            }
            _ => {
                // Mock the endpoint for querying devices so that Alice thinks we have logged
                // in.
                server.mock_get_device().ok().expect(1..).named("get_device").mount().await;

                // Send the LoginSuccess message.
                let message = QrAuthMessage::LoginSuccess;
                bob.send_json(message).await.unwrap();
            }
        }

        // Receive the LoginSecrets message.
        let message = bob
            .receive_json()
            .await
            .expect("Bob should receive the LoginSecrets message from Alice");
        assert_let!(QrAuthMessage::LoginSecrets(bundle) = message);

        // Verify that we received the correct secrets.
        assert_eq!(
            serde_json::to_value(&secrets_bundle).unwrap(),
            serde_json::to_value(&bundle).unwrap()
        );
    }

    #[async_test]
    async fn test_grant_login_with_generated_qr_code() {
        let server = MatrixMockServer::new().await;
        let rendezvous_server = MockedRendezvousServer::new(server.server(), "abcdEFG12345").await;
        debug!("Set up rendezvous server mock at {}", rendezvous_server.base_url);

        let device_authorization_grant = AuthorizationGrant {
            verification_uri_complete: Some(VerificationUriComplete::new(
                "https://id.matrix.org/device/abcde".to_owned(),
            )),
            verification_uri: EndUserVerificationUrl::new(
                "https://id.matrix.org/device/abcde?code=ABCDE".to_owned(),
            )
            .unwrap(),
        };

        server.mock_upload_keys().ok().expect(1).named("upload_keys").mount().await;
        server
            .mock_upload_cross_signing_keys()
            .ok()
            .expect(1)
            .named("upload_xsigning_keys")
            .mount()
            .await;
        server
            .mock_upload_cross_signing_signatures()
            .ok()
            .expect(1)
            .named("upload_xsigning_signatures")
            .mount()
            .await;

        // Create the existing client (Alice).
        let user_id = owned_user_id!("@alice:example.org");
        let device_id = owned_device_id!("ALICE_DEVICE");
        let alice = server
            .client_builder_for_crypto_end_to_end(&user_id, &device_id)
            .logged_in_with_oauth()
            .build()
            .await;
        alice
            .encryption()
            .bootstrap_cross_signing(None)
            .await
            .expect("Alice should be able to set up cross signing");

        // Prepare the login granting future.
        let oauth = alice.oauth();
        let grant = oauth
            .grant_login_with_qr_code()
            .device_creation_timeout(Duration::from_secs(2))
            .generate();
        let secrets_bundle = export_secrets_bundle(&alice)
            .await
            .expect("Alice should be able to export the secrets bundle");
        let (qr_code_tx, qr_code_rx) = oneshot::channel();
        let (checkcode_tx, checkcode_rx) = oneshot::channel();

        // Spawn the updates task.
        let mut updates = grant.subscribe_to_progress();
        let mut state = grant.state.get();
        let verification_uri_complete =
            device_authorization_grant.clone().verification_uri_complete.unwrap().into_secret();
        assert_matches!(state.clone(), GrantLoginProgress::Starting);
        let updates_task = spawn(async move {
            let mut qr_code_tx = Some(qr_code_tx);
            let mut checkcode_rx = Some(checkcode_rx);

            while let Some(update) = updates.next().await {
                match &update {
                    GrantLoginProgress::Starting => {
                        assert_matches!(state, GrantLoginProgress::Starting);
                    }
                    GrantLoginProgress::EstablishingSecureChannel(
                        GeneratedQrProgress::QrReady(qr_code_data),
                    ) => {
                        assert_matches!(state, GrantLoginProgress::Starting);
                        qr_code_tx
                            .take()
                            .expect("The QR code should only be forwarded once")
                            .send(qr_code_data.clone())
                            .expect("Alice should be able to forward the QR code");
                    }
                    GrantLoginProgress::EstablishingSecureChannel(
                        GeneratedQrProgress::QrScanned(checkcode_sender),
                    ) => {
                        assert_matches!(
                            state,
                            GrantLoginProgress::EstablishingSecureChannel(
                                GeneratedQrProgress::QrReady(_)
                            )
                        );
                        let checkcode = checkcode_rx
                            .take()
                            .expect("The checkcode should only be forwarded once")
                            .await
                            .expect("Alice should receive the checkcode");
                        checkcode_sender
                            .send(checkcode)
                            .await
                            .expect("Alice should be able to forward the checkcode");
                    }
                    GrantLoginProgress::WaitingForAuth { verification_uri } => {
                        assert_matches!(
                            state,
                            GrantLoginProgress::EstablishingSecureChannel(
                                GeneratedQrProgress::QrScanned(_)
                            )
                        );
                        assert_eq!(verification_uri.as_str(), verification_uri_complete);
                    }
                    GrantLoginProgress::SyncingSecrets => {
                        assert_matches!(state, GrantLoginProgress::WaitingForAuth { .. });
                    }
                    GrantLoginProgress::Done => {
                        assert_matches!(state, GrantLoginProgress::SyncingSecrets);
                        break;
                    }
                }
                state = update;
            }
        });

        // Let Bob request the login and run through the process.
        let bob_task = spawn(async move {
            request_login_with_scanned_qr_code(
                BobBehaviour::HappyPath,
                qr_code_rx,
                checkcode_tx,
                server,
                rendezvous_server,
                Some(device_authorization_grant),
                Some(secrets_bundle),
            )
            .await;
        });

        // Wait for all tasks to finish.
        grant.await.expect("Alice should be able to grant the login");
        updates_task.await.expect("Alice should run through all progress states");
        bob_task.await.expect("Bob's task should finish");
    }

    #[async_test]
    async fn test_grant_login_with_scanned_qr_code() {
        let server = MatrixMockServer::new().await;
        let rendezvous_server = MockedRendezvousServer::new(server.server(), "abcdEFG12345").await;
        debug!("Set up rendezvous server mock at {}", rendezvous_server.base_url);

        let device_authorization_grant = AuthorizationGrant {
            verification_uri_complete: Some(VerificationUriComplete::new(
                "https://id.matrix.org/device/abcde".to_owned(),
            )),
            verification_uri: EndUserVerificationUrl::new(
                "https://id.matrix.org/device/abcde?code=ABCDE".to_owned(),
            )
            .unwrap(),
        };

        server.mock_upload_keys().ok().expect(1).named("upload_keys").mount().await;
        server
            .mock_upload_cross_signing_keys()
            .ok()
            .expect(1)
            .named("upload_xsigning_keys")
            .mount()
            .await;
        server
            .mock_upload_cross_signing_signatures()
            .ok()
            .expect(1)
            .named("upload_xsigning_signatures")
            .mount()
            .await;

        // Create a secure channel on the new client (Bob) and extract the QR code.
        let client = HttpClient::new(reqwest::Client::new(), Default::default());
        let channel = SecureChannel::login(client, &rendezvous_server.base_url)
            .await
            .expect("Bob should be able to create a secure channel.");
        let qr_code_data = channel.qr_code_data().clone();

        // Create the existing client (Alice).
        let user_id = owned_user_id!("@alice:example.org");
        let device_id = owned_device_id!("ALICE_DEVICE");
        let alice = server
            .client_builder_for_crypto_end_to_end(&user_id, &device_id)
            .logged_in_with_oauth()
            .build()
            .await;
        alice
            .encryption()
            .bootstrap_cross_signing(None)
            .await
            .expect("Alice should be able to set up cross signing");

        // Prepare the login granting future using the QR code.
        let oauth = alice.oauth();
        let grant = oauth
            .grant_login_with_qr_code()
            .device_creation_timeout(Duration::from_secs(2))
            .scan(&qr_code_data);
        let secrets_bundle = export_secrets_bundle(&alice)
            .await
            .expect("Alice should be able to export the secrets bundle");
        let (checkcode_tx, checkcode_rx) = oneshot::channel();

        // Spawn the updates task.
        let mut updates = grant.subscribe_to_progress();
        let mut state = grant.state.get();
        let verification_uri_complete =
            device_authorization_grant.clone().verification_uri_complete.unwrap().into_secret();
        assert_matches!(state.clone(), GrantLoginProgress::Starting);
        let updates_task = spawn(async move {
            let mut checkcode_tx = Some(checkcode_tx);

            while let Some(update) = updates.next().await {
                match &update {
                    GrantLoginProgress::Starting => {
                        assert_matches!(state, GrantLoginProgress::Starting);
                    }
                    GrantLoginProgress::EstablishingSecureChannel(QrProgress { check_code }) => {
                        assert_matches!(state, GrantLoginProgress::Starting);
                        checkcode_tx
                            .take()
                            .expect("The checkcode should only be forwarded once")
                            .send(check_code.to_digit())
                            .expect("Alice should be able to forward the checkcode");
                    }
                    GrantLoginProgress::WaitingForAuth { verification_uri } => {
                        assert_matches!(
                            state,
                            GrantLoginProgress::EstablishingSecureChannel(QrProgress { .. })
                        );
                        assert_eq!(verification_uri.as_str(), verification_uri_complete);
                    }
                    GrantLoginProgress::SyncingSecrets => {
                        assert_matches!(state, GrantLoginProgress::WaitingForAuth { .. });
                    }
                    GrantLoginProgress::Done => {
                        assert_matches!(state, GrantLoginProgress::SyncingSecrets);
                        break;
                    }
                }
                state = update;
            }
        });

        // Let Bob request the login and run through the process.
        let bob_task = spawn(async move {
            request_login_with_generated_qr_code(
                BobBehaviour::HappyPath,
                channel,
                checkcode_rx,
                server,
                rendezvous_server,
                alice.homeserver(),
                Some(device_authorization_grant),
                Some(secrets_bundle),
            )
            .await;
        });

        // Wait for all tasks to finish.
        grant.await.expect("Alice should be able to grant the login");
        updates_task.await.expect("Alice should run through all progress states");
        bob_task.await.expect("Bob's task should finish");
    }

    #[async_test]
    async fn test_grant_login_with_scanned_qr_code_with_homeserver_swap() {
        let server = MatrixMockServer::new().await;
        let rendezvous_server = MockedRendezvousServer::new(server.server(), "abcdEFG12345").await;
        debug!("Set up rendezvous server mock at {}", rendezvous_server.base_url);

        let device_authorization_grant = AuthorizationGrant {
            verification_uri_complete: Some(VerificationUriComplete::new(
                "https://id.matrix.org/device/abcde".to_owned(),
            )),
            verification_uri: EndUserVerificationUrl::new(
                "https://id.matrix.org/device/abcde?code=ABCDE".to_owned(),
            )
            .unwrap(),
        };

        let login_server = MatrixMockServer::new().await;

        login_server.mock_upload_keys().ok().expect(1).named("upload_keys").mount().await;
        login_server
            .mock_upload_cross_signing_keys()
            .ok()
            .expect(1)
            .named("upload_xsigning_keys")
            .mount()
            .await;
        login_server
            .mock_upload_cross_signing_signatures()
            .ok()
            .expect(1)
            .named("upload_xsigning_signatures")
            .mount()
            .await;

        // Create a secure channel on the new client (Bob) and extract the QR code.
        let client = HttpClient::new(reqwest::Client::new(), Default::default());
        let channel = SecureChannel::login(client, &rendezvous_server.base_url)
            .await
            .expect("Bob should be able to create a secure channel.");
        let qr_code_data = channel.qr_code_data().clone();

        // Create the existing client (Alice).
        let user_id = owned_user_id!("@alice:example.org");
        let device_id = owned_device_id!("ALICE_DEVICE");
        let alice = login_server
            .client_builder_for_crypto_end_to_end(&user_id, &device_id)
            .logged_in_with_oauth()
            .build()
            .await;
        alice
            .encryption()
            .bootstrap_cross_signing(None)
            .await
            .expect("Alice should be able to set up cross signing");

        // Prepare the login granting future using the QR code.
        let oauth = alice.oauth();
        let grant = oauth
            .grant_login_with_qr_code()
            .device_creation_timeout(Duration::from_secs(2))
            .scan(&qr_code_data);
        let secrets_bundle = export_secrets_bundle(&alice)
            .await
            .expect("Alice should be able to export the secrets bundle");
        let (checkcode_tx, checkcode_rx) = oneshot::channel();

        // Spawn the updates task.
        let mut updates = grant.subscribe_to_progress();
        let mut state = grant.state.get();
        let verification_uri_complete =
            device_authorization_grant.clone().verification_uri_complete.unwrap().into_secret();
        assert_matches!(state.clone(), GrantLoginProgress::Starting);
        let updates_task = spawn(async move {
            let mut checkcode_tx = Some(checkcode_tx);

            while let Some(update) = updates.next().await {
                match &update {
                    GrantLoginProgress::Starting => {
                        assert_matches!(state, GrantLoginProgress::Starting);
                    }
                    GrantLoginProgress::EstablishingSecureChannel(QrProgress { check_code }) => {
                        assert_matches!(state, GrantLoginProgress::Starting);
                        checkcode_tx
                            .take()
                            .expect("The checkcode should only be forwarded once")
                            .send(check_code.to_digit())
                            .expect("Alice should be able to forward the checkcode");
                    }
                    GrantLoginProgress::WaitingForAuth { verification_uri } => {
                        assert_matches!(
                            state,
                            GrantLoginProgress::EstablishingSecureChannel(QrProgress { .. })
                        );
                        assert_eq!(verification_uri.as_str(), verification_uri_complete);
                    }
                    GrantLoginProgress::SyncingSecrets => {
                        assert_matches!(state, GrantLoginProgress::WaitingForAuth { .. });
                    }
                    GrantLoginProgress::Done => {
                        assert_matches!(state, GrantLoginProgress::SyncingSecrets);
                        break;
                    }
                }
                state = update;
            }
        });

        // Let Bob request the login and run through the process.
        let bob_task = spawn(async move {
            request_login_with_generated_qr_code(
                BobBehaviour::HappyPath,
                channel,
                checkcode_rx,
                login_server,
                rendezvous_server,
                alice.homeserver(),
                Some(device_authorization_grant),
                Some(secrets_bundle),
            )
            .await;
        });

        // Wait for all tasks to finish.
        grant.await.expect("Alice should be able to grant the login");
        updates_task.await.expect("Alice should run through all progress states");
        bob_task.await.expect("Bob's task should finish");
    }

    #[async_test]
    async fn test_grant_login_with_generated_qr_code_unexpected_message_instead_of_login_protocol()
    {
        let server = MatrixMockServer::new().await;
        let rendezvous_server = MockedRendezvousServer::new(server.server(), "abcdEFG12345").await;
        debug!("Set up rendezvous server mock at {}", rendezvous_server.base_url);

        server.mock_upload_keys().ok().expect(1).named("upload_keys").mount().await;
        server
            .mock_upload_cross_signing_keys()
            .ok()
            .expect(1)
            .named("upload_xsigning_keys")
            .mount()
            .await;
        server
            .mock_upload_cross_signing_signatures()
            .ok()
            .expect(1)
            .named("upload_xsigning_signatures")
            .mount()
            .await;

        // Create the existing client (Alice).
        let user_id = owned_user_id!("@alice:example.org");
        let device_id = owned_device_id!("ALICE_DEVICE");
        let alice = server
            .client_builder_for_crypto_end_to_end(&user_id, &device_id)
            .logged_in_with_oauth()
            .build()
            .await;
        alice
            .encryption()
            .bootstrap_cross_signing(None)
            .await
            .expect("Alice should be able to set up cross signing");

        // Prepare the login granting future.
        let oauth = alice.oauth();
        let grant = oauth
            .grant_login_with_qr_code()
            .device_creation_timeout(Duration::from_secs(2))
            .generate();
        let (qr_code_tx, qr_code_rx) = oneshot::channel();
        let (checkcode_tx, checkcode_rx) = oneshot::channel();

        // Spawn the updates task.
        let mut updates = grant.subscribe_to_progress();
        let mut state = grant.state.get();
        assert_matches!(state.clone(), GrantLoginProgress::Starting);
        let updates_task = spawn(async move {
            let mut qr_code_tx = Some(qr_code_tx);
            let mut checkcode_rx = Some(checkcode_rx);

            while let Some(update) = updates.next().await {
                match &update {
                    GrantLoginProgress::Starting => {
                        assert_matches!(state, GrantLoginProgress::Starting);
                    }
                    GrantLoginProgress::EstablishingSecureChannel(
                        GeneratedQrProgress::QrReady(qr_code_data),
                    ) => {
                        assert_matches!(state, GrantLoginProgress::Starting);
                        qr_code_tx
                            .take()
                            .expect("The QR code should only be forwarded once")
                            .send(qr_code_data.clone())
                            .expect("Alice should be able to forward the QR code");
                    }
                    GrantLoginProgress::EstablishingSecureChannel(
                        GeneratedQrProgress::QrScanned(checkcode_sender),
                    ) => {
                        assert_matches!(
                            state,
                            GrantLoginProgress::EstablishingSecureChannel(
                                GeneratedQrProgress::QrReady(_)
                            )
                        );
                        let checkcode = checkcode_rx
                            .take()
                            .expect("The checkcode should only be forwarded once")
                            .await
                            .expect("Alice should receive the checkcode");
                        checkcode_sender
                            .send(checkcode)
                            .await
                            .expect("Alice should be able to forward the checkcode");
                        break;
                    }
                    _ => {
                        panic!("Alice should abort the process");
                    }
                }
                state = update;
            }
        });

        // Let Bob request the login and run through the process.
        let bob_task = spawn(async move {
            request_login_with_scanned_qr_code(
                BobBehaviour::UnexpectedMessageInsteadOfLoginProtocol,
                qr_code_rx,
                checkcode_tx,
                server,
                rendezvous_server,
                None,
                None,
            )
            .await;
        });

        // Wait for all tasks to finish / fail.
        grant.await.expect_err("Alice should abort the login");
        updates_task.await.expect("Alice should run through all progress states");
        bob_task.await.expect("Bob's task should finish");
    }

    #[async_test]
    async fn test_grant_login_with_scanned_qr_code_unexpected_message_instead_of_login_protocol() {
        let server = MatrixMockServer::new().await;
        let rendezvous_server = MockedRendezvousServer::new(server.server(), "abcdEFG12345").await;
        debug!("Set up rendezvous server mock at {}", rendezvous_server.base_url);

        server.mock_upload_keys().ok().expect(1).named("upload_keys").mount().await;
        server
            .mock_upload_cross_signing_keys()
            .ok()
            .expect(1)
            .named("upload_xsigning_keys")
            .mount()
            .await;
        server
            .mock_upload_cross_signing_signatures()
            .ok()
            .expect(1)
            .named("upload_xsigning_signatures")
            .mount()
            .await;

        // Create a secure channel on the new client (Bob) and extract the QR code.
        let client = HttpClient::new(reqwest::Client::new(), Default::default());
        let channel = SecureChannel::login(client, &rendezvous_server.base_url)
            .await
            .expect("Bob should be able to create a secure channel.");
        let qr_code_data = channel.qr_code_data().clone();

        // Create the existing client (Alice).
        let user_id = owned_user_id!("@alice:example.org");
        let device_id = owned_device_id!("ALICE_DEVICE");
        let alice = server
            .client_builder_for_crypto_end_to_end(&user_id, &device_id)
            .logged_in_with_oauth()
            .build()
            .await;
        alice
            .encryption()
            .bootstrap_cross_signing(None)
            .await
            .expect("Alice should be able to set up cross signing");

        // Prepare the login granting future using the QR code.
        let oauth = alice.oauth();
        let grant = oauth
            .grant_login_with_qr_code()
            .device_creation_timeout(Duration::from_secs(2))
            .scan(&qr_code_data);
        let (checkcode_tx, checkcode_rx) = oneshot::channel();

        // Spawn the updates task.
        let mut updates = grant.subscribe_to_progress();
        let mut state = grant.state.get();
        assert_matches!(state.clone(), GrantLoginProgress::Starting);
        let updates_task = spawn(async move {
            let mut checkcode_tx = Some(checkcode_tx);

            while let Some(update) = updates.next().await {
                match &update {
                    GrantLoginProgress::Starting => {
                        assert_matches!(state, GrantLoginProgress::Starting);
                    }
                    GrantLoginProgress::EstablishingSecureChannel(QrProgress { check_code }) => {
                        assert_matches!(state, GrantLoginProgress::Starting);
                        checkcode_tx
                            .take()
                            .expect("The checkcode should only be forwarded once")
                            .send(check_code.to_digit())
                            .expect("Alice should be able to forward the checkcode");
                        break;
                    }
                    _ => {
                        panic!("Alice should abort the process");
                    }
                }
                state = update;
            }
        });

        // Let Bob request the login and run through the process.
        let bob_task = spawn(async move {
            request_login_with_generated_qr_code(
                BobBehaviour::UnexpectedMessageInsteadOfLoginProtocol,
                channel,
                checkcode_rx,
                server,
                rendezvous_server,
                alice.homeserver(),
                None,
                None,
            )
            .await;
        });

        grant.await.expect_err("Alice should abort the login");

        // Wait for all tasks to finish / fail.
        updates_task.await.expect("Alice should run through all progress states");
        bob_task.await.expect("Bob's task should finish");
    }

    #[async_test]
    async fn test_grant_login_with_generated_qr_code_device_already_exists() {
        let server = MatrixMockServer::new().await;
        let rendezvous_server = MockedRendezvousServer::new(server.server(), "abcdEFG12345").await;
        debug!("Set up rendezvous server mock at {}", rendezvous_server.base_url);

        let device_authorization_grant = AuthorizationGrant {
            verification_uri_complete: Some(VerificationUriComplete::new(
                "https://id.matrix.org/device/abcde".to_owned(),
            )),
            verification_uri: EndUserVerificationUrl::new(
                "https://id.matrix.org/device/abcde?code=ABCDE".to_owned(),
            )
            .unwrap(),
        };

        server.mock_upload_keys().ok().expect(1).named("upload_keys").mount().await;
        server
            .mock_upload_cross_signing_keys()
            .ok()
            .expect(1)
            .named("upload_xsigning_keys")
            .mount()
            .await;
        server
            .mock_upload_cross_signing_signatures()
            .ok()
            .expect(1)
            .named("upload_xsigning_signatures")
            .mount()
            .await;

        // Create the existing client (Alice).
        let user_id = owned_user_id!("@alice:example.org");
        let device_id = owned_device_id!("ALICE_DEVICE");
        let alice = server
            .client_builder_for_crypto_end_to_end(&user_id, &device_id)
            .logged_in_with_oauth()
            .build()
            .await;
        alice
            .encryption()
            .bootstrap_cross_signing(None)
            .await
            .expect("Alice should be able to set up cross signing");

        // Prepare the login granting future.
        let oauth = alice.oauth();
        let grant = oauth
            .grant_login_with_qr_code()
            .device_creation_timeout(Duration::from_secs(2))
            .generate();
        let (qr_code_tx, qr_code_rx) = oneshot::channel();
        let (checkcode_tx, checkcode_rx) = oneshot::channel();

        // Spawn the updates task.
        let mut updates = grant.subscribe_to_progress();
        let mut state = grant.state.get();
        assert_matches!(state.clone(), GrantLoginProgress::Starting);
        let updates_task = spawn(async move {
            let mut qr_code_tx = Some(qr_code_tx);
            let mut checkcode_rx = Some(checkcode_rx);

            while let Some(update) = updates.next().await {
                match &update {
                    GrantLoginProgress::Starting => {
                        assert_matches!(state, GrantLoginProgress::Starting);
                    }
                    GrantLoginProgress::EstablishingSecureChannel(
                        GeneratedQrProgress::QrReady(qr_code_data),
                    ) => {
                        assert_matches!(state, GrantLoginProgress::Starting);
                        qr_code_tx
                            .take()
                            .expect("The QR code should only be forwarded once")
                            .send(qr_code_data.clone())
                            .expect("Alice should be able to forward the QR code");
                    }
                    GrantLoginProgress::EstablishingSecureChannel(
                        GeneratedQrProgress::QrScanned(checkcode_sender),
                    ) => {
                        assert_matches!(
                            state,
                            GrantLoginProgress::EstablishingSecureChannel(
                                GeneratedQrProgress::QrReady(_)
                            )
                        );
                        let checkcode = checkcode_rx
                            .take()
                            .expect("The checkcode should only be forwarded once")
                            .await
                            .expect("Alice should receive the checkcode");
                        checkcode_sender
                            .send(checkcode)
                            .await
                            .expect("Alice should be able to forward the checkcode");
                    }
                    _ => {
                        panic!("Alice should abort the process");
                    }
                }
                state = update;
            }
        });

        // Let Bob request the login and run through the process.
        let bob_task = spawn(async move {
            request_login_with_scanned_qr_code(
                BobBehaviour::DeviceAlreadyExists,
                qr_code_rx,
                checkcode_tx,
                server,
                rendezvous_server,
                Some(device_authorization_grant),
                None,
            )
            .await;
        });

        // Wait for all tasks to finish.
        grant.await.expect_err("Alice should abort the login");
        updates_task.await.expect("Alice should run through all progress states");
        bob_task.await.expect("Bob's task should finish");
    }

    #[async_test]
    async fn test_grant_login_with_scanned_qr_code_device_already_exists() {
        let server = MatrixMockServer::new().await;
        let rendezvous_server = MockedRendezvousServer::new(server.server(), "abcdEFG12345").await;
        debug!("Set up rendezvous server mock at {}", rendezvous_server.base_url);

        let device_authorization_grant = AuthorizationGrant {
            verification_uri_complete: Some(VerificationUriComplete::new(
                "https://id.matrix.org/device/abcde".to_owned(),
            )),
            verification_uri: EndUserVerificationUrl::new(
                "https://id.matrix.org/device/abcde?code=ABCDE".to_owned(),
            )
            .unwrap(),
        };

        server.mock_upload_keys().ok().expect(1).named("upload_keys").mount().await;
        server
            .mock_upload_cross_signing_keys()
            .ok()
            .expect(1)
            .named("upload_xsigning_keys")
            .mount()
            .await;
        server
            .mock_upload_cross_signing_signatures()
            .ok()
            .expect(1)
            .named("upload_xsigning_signatures")
            .mount()
            .await;

        // Create a secure channel on the new client (Bob) and extract the QR code.
        let client = HttpClient::new(reqwest::Client::new(), Default::default());
        let channel = SecureChannel::login(client, &rendezvous_server.base_url)
            .await
            .expect("Bob should be able to create a secure channel.");
        let qr_code_data = channel.qr_code_data().clone();

        // Create the existing client (Alice).
        let user_id = owned_user_id!("@alice:example.org");
        let device_id = owned_device_id!("ALICE_DEVICE");
        let alice = server
            .client_builder_for_crypto_end_to_end(&user_id, &device_id)
            .logged_in_with_oauth()
            .build()
            .await;
        alice
            .encryption()
            .bootstrap_cross_signing(None)
            .await
            .expect("Alice should be able to set up cross signing");

        // Prepare the login granting future using the QR code.
        let oauth = alice.oauth();
        let grant = oauth
            .grant_login_with_qr_code()
            .device_creation_timeout(Duration::from_secs(2))
            .scan(&qr_code_data);
        let (checkcode_tx, checkcode_rx) = oneshot::channel();

        // Spawn the updates task.
        let mut updates = grant.subscribe_to_progress();
        let mut state = grant.state.get();
        assert_matches!(state.clone(), GrantLoginProgress::Starting);
        let updates_task = spawn(async move {
            let mut checkcode_tx = Some(checkcode_tx);

            while let Some(update) = updates.next().await {
                match &update {
                    GrantLoginProgress::Starting => {
                        assert_matches!(state, GrantLoginProgress::Starting);
                    }
                    GrantLoginProgress::EstablishingSecureChannel(QrProgress { check_code }) => {
                        assert_matches!(state, GrantLoginProgress::Starting);
                        checkcode_tx
                            .take()
                            .expect("The checkcode should only be forwarded once")
                            .send(check_code.to_digit())
                            .expect("Alice should be able to forward the checkcode");
                    }
                    _ => {
                        panic!("Alice should abort the process");
                    }
                }
                state = update;
            }
        });

        // Let Bob request the login and run through the process.
        let bob_task = spawn(async move {
            request_login_with_generated_qr_code(
                BobBehaviour::DeviceAlreadyExists,
                channel,
                checkcode_rx,
                server,
                rendezvous_server,
                alice.homeserver(),
                Some(device_authorization_grant),
                None,
            )
            .await;
        });

        // Wait for all tasks to finish.
        grant.await.expect_err("Alice should abort the login");
        updates_task.await.expect("Alice should run through all progress states");
        bob_task.await.expect("Bob's task should finish");
    }

    #[async_test]
    async fn test_grant_login_with_generated_qr_code_device_not_created() {
        let server = MatrixMockServer::new().await;
        let rendezvous_server = MockedRendezvousServer::new(server.server(), "abcdEFG12345").await;
        debug!("Set up rendezvous server mock at {}", rendezvous_server.base_url);

        let device_authorization_grant = AuthorizationGrant {
            verification_uri_complete: Some(VerificationUriComplete::new(
                "https://id.matrix.org/device/abcde".to_owned(),
            )),
            verification_uri: EndUserVerificationUrl::new(
                "https://id.matrix.org/device/abcde?code=ABCDE".to_owned(),
            )
            .unwrap(),
        };

        server.mock_upload_keys().ok().expect(1).named("upload_keys").mount().await;
        server
            .mock_upload_cross_signing_keys()
            .ok()
            .expect(1)
            .named("upload_xsigning_keys")
            .mount()
            .await;
        server
            .mock_upload_cross_signing_signatures()
            .ok()
            .expect(1)
            .named("upload_xsigning_signatures")
            .mount()
            .await;

        // Create the existing client (Alice).
        let user_id = owned_user_id!("@alice:example.org");
        let device_id = owned_device_id!("ALICE_DEVICE");
        let alice = server
            .client_builder_for_crypto_end_to_end(&user_id, &device_id)
            .logged_in_with_oauth()
            .build()
            .await;
        alice
            .encryption()
            .bootstrap_cross_signing(None)
            .await
            .expect("Alice should be able to set up cross signing");

        // Prepare the login granting future.
        let oauth = alice.oauth();
        let grant = oauth
            .grant_login_with_qr_code()
            .device_creation_timeout(Duration::from_secs(2))
            .generate();
        let (qr_code_tx, qr_code_rx) = oneshot::channel();
        let (checkcode_tx, checkcode_rx) = oneshot::channel();

        // Spawn the updates task.
        let mut updates = grant.subscribe_to_progress();
        let mut state = grant.state.get();
        let verification_uri_complete =
            device_authorization_grant.clone().verification_uri_complete.unwrap().into_secret();
        assert_matches!(state.clone(), GrantLoginProgress::Starting);
        let updates_task = spawn(async move {
            let mut qr_code_tx = Some(qr_code_tx);
            let mut checkcode_rx = Some(checkcode_rx);

            while let Some(update) = updates.next().await {
                match &update {
                    GrantLoginProgress::Starting => {
                        assert_matches!(state, GrantLoginProgress::Starting);
                    }
                    GrantLoginProgress::EstablishingSecureChannel(
                        GeneratedQrProgress::QrReady(qr_code_data),
                    ) => {
                        assert_matches!(state, GrantLoginProgress::Starting);
                        qr_code_tx
                            .take()
                            .expect("The QR code should only be forwarded once")
                            .send(qr_code_data.clone())
                            .expect("Alice should be able to forward the QR code");
                    }
                    GrantLoginProgress::EstablishingSecureChannel(
                        GeneratedQrProgress::QrScanned(checkcode_sender),
                    ) => {
                        assert_matches!(
                            state,
                            GrantLoginProgress::EstablishingSecureChannel(
                                GeneratedQrProgress::QrReady(_)
                            )
                        );
                        let checkcode = checkcode_rx
                            .take()
                            .expect("The checkcode should only be forwarded once")
                            .await
                            .expect("Alice should receive the checkcode");
                        checkcode_sender
                            .send(checkcode)
                            .await
                            .expect("Alice should be able to forward the checkcode");
                    }
                    GrantLoginProgress::WaitingForAuth { verification_uri } => {
                        assert_matches!(
                            state,
                            GrantLoginProgress::EstablishingSecureChannel(
                                GeneratedQrProgress::QrScanned(_)
                            )
                        );
                        assert_eq!(verification_uri.as_str(), verification_uri_complete);
                    }
                    _ => {
                        panic!("Alice should abort the process");
                    }
                }
                state = update;
            }
        });

        // Let Bob request the login and run through the process.
        let bob_task = spawn(async move {
            request_login_with_scanned_qr_code(
                BobBehaviour::DeviceNotCreated,
                qr_code_rx,
                checkcode_tx,
                server,
                rendezvous_server,
                Some(device_authorization_grant),
                None,
            )
            .await;
        });

        grant.await.expect_err("Alice should abort the login");
        updates_task.await.expect("Alice should run through all progress states");
        bob_task.await.expect("Bob's task should finish");
    }

    #[async_test]
    async fn test_grant_login_with_scanned_qr_code_device_not_created() {
        let server = MatrixMockServer::new().await;
        let rendezvous_server = MockedRendezvousServer::new(server.server(), "abcdEFG12345").await;
        debug!("Set up rendezvous server mock at {}", rendezvous_server.base_url);

        let device_authorization_grant = AuthorizationGrant {
            verification_uri_complete: Some(VerificationUriComplete::new(
                "https://id.matrix.org/device/abcde".to_owned(),
            )),
            verification_uri: EndUserVerificationUrl::new(
                "https://id.matrix.org/device/abcde?code=ABCDE".to_owned(),
            )
            .unwrap(),
        };

        server.mock_upload_keys().ok().expect(1).named("upload_keys").mount().await;
        server
            .mock_upload_cross_signing_keys()
            .ok()
            .expect(1)
            .named("upload_xsigning_keys")
            .mount()
            .await;
        server
            .mock_upload_cross_signing_signatures()
            .ok()
            .expect(1)
            .named("upload_xsigning_signatures")
            .mount()
            .await;

        // Create a secure channel on the new client (Bob) and extract the QR code.
        let client = HttpClient::new(reqwest::Client::new(), Default::default());
        let channel = SecureChannel::login(client, &rendezvous_server.base_url)
            .await
            .expect("Bob should be able to create a secure channel.");
        let qr_code_data = channel.qr_code_data().clone();

        // Create the existing client (Alice).
        let user_id = owned_user_id!("@alice:example.org");
        let device_id = owned_device_id!("ALICE_DEVICE");
        let alice = server
            .client_builder_for_crypto_end_to_end(&user_id, &device_id)
            .logged_in_with_oauth()
            .build()
            .await;
        alice
            .encryption()
            .bootstrap_cross_signing(None)
            .await
            .expect("Alice should be able to set up cross signing");

        // Prepare the login granting future using the QR code.
        let oauth = alice.oauth();
        let grant = oauth
            .grant_login_with_qr_code()
            .device_creation_timeout(Duration::from_secs(2))
            .scan(&qr_code_data);
        let (checkcode_tx, checkcode_rx) = oneshot::channel();

        // Spawn the updates task.
        let mut updates = grant.subscribe_to_progress();
        let mut state = grant.state.get();
        let verification_uri_complete =
            device_authorization_grant.clone().verification_uri_complete.unwrap().into_secret();
        assert_matches!(state.clone(), GrantLoginProgress::Starting);
        let updates_task = spawn(async move {
            let mut checkcode_tx = Some(checkcode_tx);

            while let Some(update) = updates.next().await {
                match &update {
                    GrantLoginProgress::Starting => {
                        assert_matches!(state, GrantLoginProgress::Starting);
                    }
                    GrantLoginProgress::EstablishingSecureChannel(QrProgress { check_code }) => {
                        assert_matches!(state, GrantLoginProgress::Starting);
                        checkcode_tx
                            .take()
                            .expect("The checkcode should only be forwarded once")
                            .send(check_code.to_digit())
                            .expect("Alice should be able to forward the checkcode");
                    }
                    GrantLoginProgress::WaitingForAuth { verification_uri } => {
                        assert_matches!(
                            state,
                            GrantLoginProgress::EstablishingSecureChannel(QrProgress { .. })
                        );
                        assert_eq!(verification_uri.as_str(), verification_uri_complete);
                    }
                    _ => {
                        panic!("Alice should abort the process");
                    }
                }
                state = update;
            }
        });

        // Let Bob request the login and run through the process.
        let bob_task = spawn(async move {
            request_login_with_generated_qr_code(
                BobBehaviour::DeviceNotCreated,
                channel,
                checkcode_rx,
                server,
                rendezvous_server,
                alice.homeserver(),
                Some(device_authorization_grant),
                None,
            )
            .await;
        });

        grant.await.expect_err("Alice should abort the login");
        updates_task.await.expect("Alice should run through all progress states");
        bob_task.await.expect("Bob's task should finish");
    }
}<|MERGE_RESOLUTION|>--- conflicted
+++ resolved
@@ -540,15 +540,11 @@
         channel: SecureChannel,
         check_code_rx: oneshot::Receiver<u8>,
         server: MatrixMockServer,
-<<<<<<< HEAD
-        base_url: Url,
-=======
         // The rendezvous server is here because it contains MockGuards that are tied to the
         // lifetime of the MatrixMockServer. Otherwise we might attempt to drop the
         // MatrixMockServer before the MockGuards.
         _rendezvous_server: MockedRendezvousServer,
-        homeserver: Url,
->>>>>>> 5d396e47
+        base_url: Url,
         device_authorization_grant: Option<AuthorizationGrant>,
         secrets_bundle: Option<SecretsBundle>,
     ) {
