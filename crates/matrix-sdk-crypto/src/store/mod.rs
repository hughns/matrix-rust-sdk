// Copyright 2020 The Matrix.org Foundation C.I.C.
//
// Licensed under the Apache License, Version 2.0 (the "License");
// you may not use this file except in compliance with the License.
// You may obtain a copy of the License at
//
//     http://www.apache.org/licenses/LICENSE-2.0
//
// Unless required by applicable law or agreed to in writing, software
// distributed under the License is distributed on an "AS IS" BASIS,
// WITHOUT WARRANTIES OR CONDITIONS OF ANY KIND, either express or implied.
// See the License for the specific language governing permissions and
// limitations under the License.

//! Types and traits to implement the storage layer for the [`OlmMachine`]
//!
//! The storage layer for the [`OlmMachine`] can be customized using a trait.
//! Implementing your own [`CryptoStore`]
//!
//! An in-memory only store is provided as well as a SQLite-based one, depending
//! on your needs and targets a custom store may be implemented, e.g. for
//! `wasm-unknown-unknown` an indexeddb store would be needed
//!
//! ```
//! # use std::sync::Arc;
//! # use matrix_sdk_crypto::{
//! #     OlmMachine,
//! #     store::MemoryStore,
//! # };
//! # use ruma::{device_id, user_id};
//! # let user_id = user_id!("@example:localhost");
//! # let device_id = device_id!("TEST");
//! let store = Arc::new(MemoryStore::new());
//!
//! let machine = OlmMachine::with_store(user_id, device_id, store);
//! ```
//!
//! [`OlmMachine`]: /matrix_sdk_crypto/struct.OlmMachine.html
//! [`CryptoStore`]: trait.Cryptostore.html

use std::{
    collections::{BTreeMap, BTreeSet, HashMap, HashSet},
    fmt::Debug,
    ops::Deref,
    pin::pin,
    sync::{atomic::Ordering, Arc, RwLock as StdRwLock},
    time::Duration,
};

use as_variant::as_variant;
use futures_core::Stream;
use futures_util::StreamExt;
use ruma::{
    events::secret::request::SecretName, DeviceId, OwnedDeviceId, OwnedRoomId, OwnedUserId, UserId,
};
use serde::{de::DeserializeOwned, Deserialize, Serialize};
use thiserror::Error;
<<<<<<< HEAD
use tokio::sync::Mutex;
use tracing::{error, info, warn};
use vodozemac::{megolm::SessionOrdering, Curve25519PublicKey};
=======
use tokio::sync::{Mutex, MutexGuard, Notify, OwnedRwLockReadGuard, OwnedRwLockWriteGuard, RwLock};
use tracing::{info, warn};
use vodozemac::{base64_encode, megolm::SessionOrdering, Curve25519PublicKey};
>>>>>>> 05f0106e
use zeroize::Zeroize;

use crate::{
    gossiping::GossippedSecret,
    identities::{
        user::UserIdentities, Device, ReadOnlyDevice, ReadOnlyUserIdentities, UserDevices,
    },
    olm::{
        Account, ExportedRoomKey, InboundGroupSession, OlmMessageHash, OutboundGroupSession,
        PrivateCrossSigningIdentity, Session, StaticAccountData,
    },
    types::{events::room_key_withheld::RoomKeyWithheldEvent, EventEncryptionAlgorithm},
    verification::VerificationMachine,
    CrossSigningStatus, ReadOnlyOwnUserIdentity, RoomKeyImportResult,
};

pub mod caches;
mod crypto_store_wrapper;
mod error;
mod memorystore;
mod traits;

#[cfg(any(test, feature = "testing"))]
#[macro_use]
#[allow(missing_docs)]
pub mod integration_tests;

use caches::{SequenceNumber, UsersForKeyQuery};
pub(crate) use crypto_store_wrapper::CryptoStoreWrapper;
pub use error::{CryptoStoreError, Result};
<<<<<<< HEAD
use matrix_sdk_common::{timeout::timeout, NoisyArc};
=======
use matrix_sdk_common::{store_locks::CrossProcessStoreLock, timeout::timeout};
>>>>>>> 05f0106e
pub use memorystore::MemoryStore;
pub use traits::{CryptoStore, DynCryptoStore, IntoCryptoStore};

pub use crate::gossiping::{GossipRequest, SecretInfo};

/// A wrapper for our CryptoStore trait object.
///
/// This is needed because we want to have a generic interface so we can
/// store/restore objects that we can serialize. Since trait objects and
/// generics don't mix let the CryptoStore store strings and this wrapper
/// adds the generic interface on top.
#[derive(Debug, Clone)]
pub struct Store {
    inner: Arc<StoreInner>,
}

#[derive(Debug, Default)]
pub(crate) struct KeyQueryManager {
    /// Record of the users that are waiting for a /keys/query.
    users_for_key_query: Mutex<UsersForKeyQuery>,

    /// Notifier that is triggered each time an update is received for a user.
    users_for_key_query_notify: Notify,
}

impl KeyQueryManager {
    pub async fn synced<'a>(&'a self, cache: &'a StoreCache) -> Result<SyncedKeyQueryManager<'a>> {
        self.ensure_sync_tracked_users(cache).await?;
        Ok(SyncedKeyQueryManager { cache, manager: self })
    }

    /// Load the list of users for whom we are tracking their device lists and
    /// fill out our caches.
    ///
    /// This method ensures that we're only going to load the users from the
    /// actual [`CryptoStore`] once, it will also make sure that any
    /// concurrent calls to this method get deduplicated.
    async fn ensure_sync_tracked_users(&self, cache: &StoreCache) -> Result<()> {
        // Check if the users are loaded, and in that case do nothing.
        let loaded = cache.loaded_tracked_users.read().await;
        if *loaded {
            return Ok(());
        }

        // Otherwise, we may load the users.
        drop(loaded);
        let mut loaded = cache.loaded_tracked_users.write().await;

        // Check again if the users have been loaded, in case another call to this
        // method loaded the tracked users between the time we tried to
        // acquire the lock and the time we actually acquired the lock.
        if *loaded {
            return Ok(());
        }

        let tracked_users = cache.store.load_tracked_users().await?;

        let mut query_users_lock = self.users_for_key_query.lock().await;
        let mut tracked_users_cache = cache.tracked_users.write().unwrap();
        for user in tracked_users {
            tracked_users_cache.insert(user.user_id.to_owned());

            if user.dirty {
                query_users_lock.insert_user(&user.user_id);
            }
        }

        *loaded = true;

        Ok(())
    }

    /// Wait for a `/keys/query` response to be received if one is expected for
    /// the given user.
    ///
    /// If the given timeout elapses, the method will stop waiting and return
    /// `UserKeyQueryResult::TimeoutExpired`.
    ///
    /// Requires a [`StoreCacheGuard`] to make sure the users for which a key
    /// query is pending are up to date, but doesn't hold on to it
    /// thereafter: the lock is short-lived in this case.
    pub async fn wait_if_user_key_query_pending(
        &self,
        cache: StoreCacheGuard,
        timeout_duration: Duration,
        user: &UserId,
    ) -> Result<UserKeyQueryResult> {
        {
            // Drop the cache early, so we don't keep it while waiting (since writing the
            // results requires to write in the cache, thus take another lock).
            self.ensure_sync_tracked_users(&cache).await?;
            drop(cache);
        }

        let mut users_for_key_query = self.users_for_key_query.lock().await;
        let Some(waiter) = users_for_key_query.maybe_register_waiting_task(user) else {
            return Ok(UserKeyQueryResult::WasNotPending);
        };

        let wait_for_completion = async {
            while !waiter.completed.load(Ordering::Relaxed) {
                // Register for being notified before releasing the mutex, so
                // it's impossible to miss a wakeup between the last check for
                // whether we should wait, and starting to wait.
                let mut notified = pin!(self.users_for_key_query_notify.notified());
                notified.as_mut().enable();
                drop(users_for_key_query);

                // Wait for a notification
                notified.await;

                // Reclaim the lock before checking the flag to avoid races
                // when two notifications happen right after each other and the
                // second one sets the flag we want to wait for.
                users_for_key_query = self.users_for_key_query.lock().await;
            }
        };

        match timeout(Box::pin(wait_for_completion), timeout_duration).await {
            Err(_) => {
                warn!(
                    user_id = ?user,
                    "The user has a pending `/key/query` request which did \
                    not finish yet, some devices might be missing."
                );

                Ok(UserKeyQueryResult::TimeoutExpired)
            }
            _ => Ok(UserKeyQueryResult::WasPending),
        }
    }
}

pub(crate) struct SyncedKeyQueryManager<'a> {
    cache: &'a StoreCache,
    manager: &'a KeyQueryManager,
}

impl<'a> SyncedKeyQueryManager<'a> {
    /// Add entries to the list of users being tracked for device changes
    ///
    /// Any users not already on the list are flagged as awaiting a key query.
    /// Users that were already in the list are unaffected.
    pub async fn update_tracked_users(&self, users: impl Iterator<Item = &UserId>) -> Result<()> {
        let mut store_updates = Vec::new();
        let mut key_query_lock = self.manager.users_for_key_query.lock().await;

        {
            let mut tracked_users = self.cache.tracked_users.write().unwrap();
            for user_id in users {
                if tracked_users.insert(user_id.to_owned()) {
                    key_query_lock.insert_user(user_id);
                    store_updates.push((user_id, true))
                }
            }
        }

        self.cache.store.save_tracked_users(&store_updates).await
    }

    /// Process notifications that users have changed devices.
    ///
    /// This is used to handle the list of device-list updates that is received
    /// from the `/sync` response. Any users *whose device lists we are
    /// tracking* are flagged as needing a key query. Users whose devices we
    /// are not tracking are ignored.
    pub async fn mark_tracked_users_as_changed(
        &self,
        users: impl Iterator<Item = &UserId>,
    ) -> Result<()> {
        let mut store_updates: Vec<(&UserId, bool)> = Vec::new();
        let mut key_query_lock = self.manager.users_for_key_query.lock().await;

        {
            let tracked_users = &self.cache.tracked_users.read().unwrap();
            for user_id in users {
                if tracked_users.contains(user_id) {
                    key_query_lock.insert_user(user_id);
                    store_updates.push((user_id, true));
                }
            }
        }

        self.cache.store.save_tracked_users(&store_updates).await
    }

    /// Flag that the given users devices are now up-to-date.
    ///
    /// This is called after processing the response to a /keys/query request.
    /// Any users whose device lists we are tracking are removed from the
    /// list of those pending a /keys/query.
    pub async fn mark_tracked_users_as_up_to_date(
        &self,
        users: impl Iterator<Item = &UserId>,
        sequence_number: SequenceNumber,
    ) -> Result<()> {
        let mut store_updates: Vec<(&UserId, bool)> = Vec::new();
        let mut key_query_lock = self.manager.users_for_key_query.lock().await;

        {
            let tracked_users = self.cache.tracked_users.read().unwrap();
            for user_id in users {
                if tracked_users.contains(user_id) {
                    let clean = key_query_lock.maybe_remove_user(user_id, sequence_number);
                    store_updates.push((user_id, !clean));
                }
            }
        }

        self.cache.store.save_tracked_users(&store_updates).await?;
        // wake up any tasks that may have been waiting for updates
        self.manager.users_for_key_query_notify.notify_waiters();

        Ok(())
    }

    /// Get the set of users that has the outdate/dirty flag set for their list
    /// of devices.
    ///
    /// This set should be included in a `/keys/query` request which will update
    /// the device list.
    ///
    /// # Returns
    ///
    /// A pair `(users, sequence_number)`, where `users` is the list of users to
    /// be queried, and `sequence_number` is the current sequence number,
    /// which should be returned in `mark_tracked_users_as_up_to_date`.
    pub async fn users_for_key_query(&self) -> (HashSet<OwnedUserId>, SequenceNumber) {
        self.manager.users_for_key_query.lock().await.users_for_key_query()
    }

    /// See the docs for [`crate::OlmMachine::tracked_users()`].
    pub fn tracked_users(&self) -> HashSet<OwnedUserId> {
        self.cache.tracked_users.read().unwrap().iter().cloned().collect()
    }

    /// Mark the given user as being tracked for device lists, and mark that it
    /// has an outdated device list.
    ///
    /// This means that the user will be considered for a `/keys/query` request
    /// next time [`Store::users_for_key_query()`] is called.
    pub async fn mark_user_as_changed(&self, user: &UserId) -> Result<()> {
        self.manager.users_for_key_query.lock().await.insert_user(user);
        self.cache.tracked_users.write().unwrap().insert(user.to_owned());

        self.cache.store.save_tracked_users(&[(user, true)]).await
    }
}

#[derive(Debug)]
pub(crate) struct StoreCache {
    store: Arc<CryptoStoreWrapper>,

    tracked_users: StdRwLock<BTreeSet<OwnedUserId>>,
    loaded_tracked_users: RwLock<bool>,
    account: Mutex<Option<Account>>,
}

impl StoreCache {
    /// Returns a reference to the `Account`.
    ///
    /// Either load the account from the cache, or the store if missing from
    /// the cache.
    ///
    /// Note there should always be an account stored at least in the store, so
    /// this doesn't return an `Option`.
    ///
    /// Note: this method should remain private, otherwise it's possible to ask
    /// for a `StoreTransaction`, then get the `StoreTransaction::cache()`
    /// and thus have two different live copies of the `Account` at once.
    async fn account(&self) -> Result<impl Deref<Target = Account> + '_> {
        let mut guard = self.account.lock().await;
        if guard.is_some() {
            Ok(MutexGuard::map(guard, |acc| acc.as_mut().unwrap()))
        } else {
            match self.store.load_account().await? {
                Some(account) => {
                    *guard = Some(account);
                    Ok(MutexGuard::map(guard, |acc| acc.as_mut().unwrap()))
                }
                None => Err(CryptoStoreError::AccountUnset),
            }
        }
    }
}

/// Read-only store cache guard.
///
/// This type should hold all the methods that are available when the cache is
/// borrowed in read-only mode, while all the write operations on those fields
/// should happen as part of a `StoreTransaction`.
pub(crate) struct StoreCacheGuard {
    cache: OwnedRwLockReadGuard<StoreCache>,
    // TODO: (bnjbvr, #2624) add cross-process lock guard here.
}

impl StoreCacheGuard {
    /// Returns a reference to the `Account`.
    ///
    /// Either load the account from the cache, or the store if missing from
    /// the cache.
    ///
    /// Note there should always be an account stored at least in the store, so
    /// this doesn't return an `Option`.
    pub async fn account(&self) -> Result<impl Deref<Target = Account> + '_> {
        self.cache.account().await
    }
}

impl Deref for StoreCacheGuard {
    type Target = StoreCache;

    fn deref(&self) -> &Self::Target {
        &self.cache
    }
}

/// A temporary transaction (that implies a write) to the underlying store.
#[allow(missing_debug_implementations)]
pub struct StoreTransaction {
    store: Store,
    changes: PendingChanges,
    // TODO hold onto the cross-process crypto store lock + cache.
    cache: OwnedRwLockWriteGuard<StoreCache>,
}

impl StoreTransaction {
    /// Starts a new `StoreTransaction`.
    async fn new(store: Store) -> Self {
        let cache = store.inner.cache.clone();

        Self { store, changes: PendingChanges::default(), cache: cache.clone().write_owned().await }
    }

    pub(crate) fn cache(&self) -> &StoreCache {
        &self.cache
    }

    /// Returns a reference to the current `Store`.
    pub fn store(&self) -> &Store {
        &self.store
    }

    /// Gets a `Account` for update.
    ///
    /// Note: since it's guaranteed that one can't have both a
    /// `StoreTransaction` and a `StoreCacheGuard` at runtime (since the
    /// underlying `StoreCache` is guarded by a `RwLock` mutex), this ensures
    /// that we can't have two copies of an `Account` alive at the same time.
    pub async fn account(&mut self) -> Result<&mut Account> {
        if self.changes.account.is_none() {
            // Make sure the cache loaded the account.
            let _ = self.cache.account().await?;
            self.changes.account = self.cache.account.lock().await.take();
        }
        Ok(self.changes.account.as_mut().unwrap())
    }

    /// Commits all dirty fields to the store, and maintains the cache so it
    /// reflects the current state of the database.
    pub async fn commit(self) -> Result<()> {
        if self.changes.is_empty() {
            return Ok(());
        }

        // Save changes in the database.
        let account = self.changes.account.as_ref().map(|acc| acc.deep_clone());

        self.store.save_pending_changes(self.changes).await?;

        // Make the cache coherent with the database.
        if let Some(account) = account {
            *self.cache.account.lock().await = Some(account);
        }

        Ok(())
    }
}

#[derive(Debug)]
struct StoreInner {
    identity: Arc<Mutex<PrivateCrossSigningIdentity>>,
<<<<<<< HEAD
    store: NoisyArc<CryptoStoreWrapper>,
=======
    store: Arc<CryptoStoreWrapper>,

    /// In-memory cache for the current crypto store.
    ///
    /// ⚠ Must remain private.
    cache: Arc<RwLock<StoreCache>>,

>>>>>>> 05f0106e
    verification_machine: VerificationMachine,

    /// Static account data that never changes (and thus can be loaded once and
    /// for all when creating the store).
    static_account: StaticAccountData,
}

/// Aggregated changes to be saved in the database.
///
/// This is an update version of `Changes` that will replace it as #2624
/// progresses.
// If you ever add a field here, make sure to update `Changes::is_empty` too.
#[derive(Default, Debug)]
#[allow(missing_docs)]
pub struct PendingChanges {
    pub account: Option<Account>,
}

impl PendingChanges {
    /// Are there any changes stored or is this an empty `Changes` struct?
    pub fn is_empty(&self) -> bool {
        self.account.is_none()
    }
}

/// Aggregated changes to be saved in the database.
// If you ever add a field here, make sure to update `Changes::is_empty` too.
#[derive(Default, Debug)]
#[allow(missing_docs)]
pub struct Changes {
    pub private_identity: Option<PrivateCrossSigningIdentity>,
    pub backup_version: Option<String>,
    pub backup_decryption_key: Option<BackupDecryptionKey>,
    pub sessions: Vec<Session>,
    pub message_hashes: Vec<OlmMessageHash>,
    pub inbound_group_sessions: Vec<InboundGroupSession>,
    pub outbound_group_sessions: Vec<OutboundGroupSession>,
    pub key_requests: Vec<GossipRequest>,
    pub identities: IdentityChanges,
    pub devices: DeviceChanges,
    /// Stores when a `m.room_key.withheld` is received
    pub withheld_session_info: BTreeMap<OwnedRoomId, BTreeMap<String, RoomKeyWithheldEvent>>,
    pub room_settings: HashMap<OwnedRoomId, RoomSettings>,
    pub secrets: Vec<GossippedSecret>,
    pub next_batch_token: Option<String>,
}

/// A user for which we are tracking the list of devices.
#[derive(Debug, Serialize, Deserialize)]
pub struct TrackedUser {
    /// The user ID of the user.
    pub user_id: OwnedUserId,
    /// The outdate/dirty flag of the user, remembers if the list of devices for
    /// the user is considered to be out of date. If the list of devices is
    /// out of date, a `/keys/query` request should be sent out for this
    /// user.
    pub dirty: bool,
}

impl Changes {
    /// Are there any changes stored or is this an empty `Changes` struct?
    pub fn is_empty(&self) -> bool {
        self.private_identity.is_none()
            && self.backup_version.is_none()
            && self.backup_decryption_key.is_none()
            && self.sessions.is_empty()
            && self.message_hashes.is_empty()
            && self.inbound_group_sessions.is_empty()
            && self.outbound_group_sessions.is_empty()
            && self.key_requests.is_empty()
            && self.identities.is_empty()
            && self.devices.is_empty()
            && self.withheld_session_info.is_empty()
            && self.room_settings.is_empty()
            && self.secrets.is_empty()
            && self.next_batch_token.is_none()
    }
}

/// This struct is used to remember whether an identity has undergone a change
/// or remains the same as the one we already know about.
///
/// When the homeserver informs us of a potential change in a user's identity or
/// device during a `/sync` response, it triggers a `/keys/query` request from
/// our side. In response to this query, the server provides a comprehensive
/// snapshot of all the user's devices and identities.
///
/// Our responsibility is to discern whether a device or identity is new,
/// changed, or unchanged.
#[derive(Debug, Clone, Default)]
#[allow(missing_docs)]
pub struct IdentityChanges {
    pub new: Vec<ReadOnlyUserIdentities>,
    pub changed: Vec<ReadOnlyUserIdentities>,
    pub unchanged: Vec<ReadOnlyUserIdentities>,
}

impl IdentityChanges {
    fn is_empty(&self) -> bool {
        self.new.is_empty() && self.changed.is_empty()
    }

    /// Convert the vectors contained in the [`IdentityChanges`] into
    /// three maps from user id to user identity (new, updated, unchanged).
    fn into_maps(
        self,
    ) -> (
        BTreeMap<OwnedUserId, ReadOnlyUserIdentities>,
        BTreeMap<OwnedUserId, ReadOnlyUserIdentities>,
        BTreeMap<OwnedUserId, ReadOnlyUserIdentities>,
    ) {
        let new: BTreeMap<_, _> = self
            .new
            .into_iter()
            .map(|identity| (identity.user_id().to_owned(), identity))
            .collect();

        let changed: BTreeMap<_, _> = self
            .changed
            .into_iter()
            .map(|identity| (identity.user_id().to_owned(), identity))
            .collect();

        let unchanged: BTreeMap<_, _> = self
            .unchanged
            .into_iter()
            .map(|identity| (identity.user_id().to_owned(), identity))
            .collect();

        (new, changed, unchanged)
    }
}

#[derive(Debug, Clone, Default)]
#[allow(missing_docs)]
pub struct DeviceChanges {
    pub new: Vec<ReadOnlyDevice>,
    pub changed: Vec<ReadOnlyDevice>,
    pub deleted: Vec<ReadOnlyDevice>,
}

/// Convert the devices and vectors contained in the [`DeviceChanges`] into
/// a [`DeviceUpdates`] struct.
///
/// The [`DeviceChanges`] will contain vectors of [`ReadOnlyDevice`]s which
/// we want to convert to a [`Device`].
fn collect_device_updates(
    verification_machine: VerificationMachine,
    own_identity: Option<ReadOnlyOwnUserIdentity>,
    identities: IdentityChanges,
    devices: DeviceChanges,
) -> DeviceUpdates {
    let mut new: BTreeMap<_, BTreeMap<_, _>> = BTreeMap::new();
    let mut changed: BTreeMap<_, BTreeMap<_, _>> = BTreeMap::new();

    let (new_identities, changed_identities, unchanged_identities) = identities.into_maps();

    let map_device = |device: ReadOnlyDevice| {
        let device_owner_identity = new_identities
            .get(device.user_id())
            .or_else(|| changed_identities.get(device.user_id()))
            .or_else(|| unchanged_identities.get(device.user_id()))
            .cloned();

        Device {
            inner: device,
            verification_machine: verification_machine.to_owned(),
            own_identity: own_identity.to_owned(),
            device_owner_identity,
        }
    };

    for device in devices.new {
        let device = map_device(device);

        new.entry(device.user_id().to_owned())
            .or_default()
            .insert(device.device_id().to_owned(), device);
    }

    for device in devices.changed {
        let device = map_device(device);

        changed
            .entry(device.user_id().to_owned())
            .or_default()
            .insert(device.device_id().to_owned(), device.to_owned());
    }

    DeviceUpdates { new, changed }
}

/// Updates about [`Device`]s which got received over the `/keys/query`
/// endpoint.
#[derive(Clone, Debug, Default)]
pub struct DeviceUpdates {
    /// The list of newly discovered devices.
    ///
    /// A device being in this list does not necessarily mean that the device
    /// was just created, it just means that it's the first time we're
    /// seeing this device.
    pub new: BTreeMap<OwnedUserId, BTreeMap<OwnedDeviceId, Device>>,
    /// The list of changed devices.
    pub changed: BTreeMap<OwnedUserId, BTreeMap<OwnedDeviceId, Device>>,
}

/// Updates about [`UserIdentities`] which got received over the `/keys/query`
/// endpoint.
#[derive(Clone, Debug, Default)]
pub struct IdentityUpdates {
    /// The list of newly discovered user identities .
    ///
    /// A identity being in this list does not necessarily mean that the
    /// identity was just created, it just means that it's the first time
    /// we're seeing this identity.
    pub new: BTreeMap<OwnedUserId, UserIdentities>,
    /// The list of changed identities.
    pub changed: BTreeMap<OwnedUserId, UserIdentities>,
    /// The list of unchanged identities.
    pub unchanged: BTreeMap<OwnedUserId, UserIdentities>,
}

/// The private part of a backup key.
///
/// The private part of the key is not used on a regular basis. Rather, it is
/// used only when we need to *recover* the backup.
///
/// Typically, this private key is itself encrypted and stored in server-side
/// secret storage (SSSS), whence it can be retrieved when it is needed for a
/// recovery operation. Alternatively, the key can be "gossiped" between devices
/// via "secret sharing".
#[derive(Clone, Zeroize, Deserialize, Serialize)]
#[zeroize(drop)]
#[serde(transparent)]
pub struct BackupDecryptionKey {
    pub(crate) inner: Box<[u8; BackupDecryptionKey::KEY_SIZE]>,
}

impl BackupDecryptionKey {
    /// The number of bytes the decryption key will hold.
    pub const KEY_SIZE: usize = 32;

    /// Create a new random decryption key.
    pub fn new() -> Result<Self, rand::Error> {
        let mut rng = rand::thread_rng();

        let mut key = Box::new([0u8; Self::KEY_SIZE]);
        rand::Fill::try_fill(key.as_mut_slice(), &mut rng)?;

        Ok(Self { inner: key })
    }

    /// Export the [`BackupDecryptionKey`] as a base64 encoded string.
    pub fn to_base64(&self) -> String {
        base64_encode(self.inner.as_slice())
    }
}

#[cfg(not(tarpaulin_include))]
impl Debug for BackupDecryptionKey {
    fn fmt(&self, f: &mut std::fmt::Formatter<'_>) -> std::fmt::Result {
        f.debug_struct("BackupDecryptionKey").finish()
    }
}

impl DeviceChanges {
    /// Merge the given `DeviceChanges` into this instance of `DeviceChanges`.
    pub fn extend(&mut self, other: DeviceChanges) {
        self.new.extend(other.new);
        self.changed.extend(other.changed);
        self.deleted.extend(other.deleted);
    }

    fn is_empty(&self) -> bool {
        self.new.is_empty() && self.changed.is_empty() && self.deleted.is_empty()
    }
}

/// Struct holding info about how many room keys the store has.
#[derive(Debug, Clone, Default)]
pub struct RoomKeyCounts {
    /// The total number of room keys the store has.
    pub total: usize,
    /// The number of backed up room keys the store has.
    pub backed_up: usize,
}

/// Stored versions of the backup keys.
#[derive(Default, Clone, Debug)]
pub struct BackupKeys {
    /// The key used to decrypt backed up room keys.
    pub decryption_key: Option<BackupDecryptionKey>,
    /// The version that we are using for backups.
    pub backup_version: Option<String>,
}

/// A struct containing private cross signing keys that can be backed up or
/// uploaded to the secret store.
#[derive(Default, Zeroize)]
#[zeroize(drop)]
pub struct CrossSigningKeyExport {
    /// The seed of the master key encoded as unpadded base64.
    pub master_key: Option<String>,
    /// The seed of the self signing key encoded as unpadded base64.
    pub self_signing_key: Option<String>,
    /// The seed of the user signing key encoded as unpadded base64.
    pub user_signing_key: Option<String>,
}

#[cfg(not(tarpaulin_include))]
impl Debug for CrossSigningKeyExport {
    fn fmt(&self, f: &mut std::fmt::Formatter<'_>) -> std::fmt::Result {
        f.debug_struct("CrossSigningKeyExport")
            .field("master_key", &self.master_key.is_some())
            .field("self_signing_key", &self.self_signing_key.is_some())
            .field("user_signing_key", &self.user_signing_key.is_some())
            .finish_non_exhaustive()
    }
}

/// Error describing what went wrong when importing private cross signing keys
/// or the key backup key.
#[derive(Debug, Error)]
pub enum SecretImportError {
    /// The key that we tried to import was invalid.
    #[error(transparent)]
    Key(#[from] vodozemac::KeyError),
    /// The public key of the imported private key doesn't match to the public
    /// key that was uploaded to the server.
    #[error(
        "The public key of the imported private key doesn't match to the \
            public key that was uploaded to the server"
    )]
    MismatchedPublicKeys,
    /// The new version of the identity couldn't be stored.
    #[error(transparent)]
    Store(#[from] CryptoStoreError),
}

/// Result type telling us if a `/keys/query` response was expected for a given
/// user.
#[derive(Clone, Copy, Debug, PartialEq, Eq)]
pub(crate) enum UserKeyQueryResult {
    WasPending,
    WasNotPending,

    /// A query was pending, but we gave up waiting
    TimeoutExpired,
}

/// Room encryption settings which are modified by state events or user options
#[derive(Clone, Debug, Deserialize, Serialize, PartialEq, Eq)]
pub struct RoomSettings {
    /// The encryption algorithm that should be used in the room.
    pub algorithm: EventEncryptionAlgorithm,
    /// Should untrusted devices receive the room key, or should they be
    /// excluded from the conversation.
    pub only_allow_trusted_devices: bool,
}

impl Default for RoomSettings {
    fn default() -> Self {
        Self {
            algorithm: EventEncryptionAlgorithm::MegolmV1AesSha2,
            only_allow_trusted_devices: false,
        }
    }
}

/// Information on a room key that has been received or imported.
#[derive(Clone, Debug, Deserialize, Serialize, PartialEq, Eq)]
pub struct RoomKeyInfo {
    /// The [messaging algorithm] that this key is used for. Will be one of the
    /// `m.megolm.*` algorithms.
    ///
    /// [messaging algorithm]: https://spec.matrix.org/v1.6/client-server-api/#messaging-algorithms
    pub algorithm: EventEncryptionAlgorithm,

    /// The room where the key is used.
    pub room_id: OwnedRoomId,

    /// The Curve25519 key of the device which initiated the session originally.
    pub sender_key: Curve25519PublicKey,

    /// The ID of the session that the key is for.
    pub session_id: String,
}

impl From<&InboundGroupSession> for RoomKeyInfo {
    fn from(group_session: &InboundGroupSession) -> Self {
        RoomKeyInfo {
            algorithm: group_session.algorithm().clone(),
            room_id: group_session.room_id().to_owned(),
            sender_key: group_session.sender_key(),
            session_id: group_session.session_id().to_owned(),
        }
    }
}

impl Store {
    /// Create a new Store.
    pub(crate) fn new(
        account: StaticAccountData,
        identity: Arc<Mutex<PrivateCrossSigningIdentity>>,
        store: NoisyArc<CryptoStoreWrapper>,
        verification_machine: VerificationMachine,
    ) -> Self {
        Self {
            inner: Arc::new(StoreInner {
                static_account: account,
                identity,
                store: store.clone(),
                verification_machine,
                cache: Arc::new(RwLock::new(StoreCache {
                    store,
                    tracked_users: Default::default(),
                    loaded_tracked_users: Default::default(),
                    account: Default::default(),
                })),
            }),
        }
    }

    /// UserId associated with this store
    pub(crate) fn user_id(&self) -> &UserId {
        &self.inner.static_account.user_id
    }

    /// DeviceId associated with this store
    pub(crate) fn device_id(&self) -> &DeviceId {
        self.inner.verification_machine.own_device_id()
    }

    /// The static data for the account associated with this store.
    pub(crate) fn static_account(&self) -> &StaticAccountData {
        &self.inner.static_account
    }

    pub(crate) async fn cache(&self) -> Result<StoreCacheGuard> {
        // TODO: (bnjbvr, #2624) If configured with a cross-process lock:
        // - try to take the lock,
        // - if acquired, look if another process touched the underlying storage,
        // - if yes, reload everything; if no, return current cache
        Ok(StoreCacheGuard { cache: self.inner.cache.clone().read_owned().await })
    }

    pub(crate) async fn transaction(&self) -> StoreTransaction {
        StoreTransaction::new(self.clone()).await
    }

    // Note: bnjbvr lost against borrowck here. Ideally, the `F` parameter would
    // take a `&StoreTransaction`, but callers didn't quite like that.
    pub(crate) async fn with_transaction<
        T,
        Fut: futures_core::Future<Output = Result<(StoreTransaction, T), crate::OlmError>>,
        F: FnOnce(StoreTransaction) -> Fut,
    >(
        &self,
        func: F,
    ) -> Result<T, crate::OlmError> {
        let tr = self.transaction().await;
        let (tr, res) = func(tr).await?;
        tr.commit().await?;
        Ok(res)
    }

    #[cfg(test)]
    /// test helper to reset the cross signing identity
    pub(crate) async fn reset_cross_signing_identity(&self) {
        self.inner.identity.lock().await.reset();
    }

    /// PrivateCrossSigningIdentity associated with this store
    pub(crate) fn private_identity(&self) -> Arc<Mutex<PrivateCrossSigningIdentity>> {
        self.inner.identity.clone()
    }

    /// Save the given Sessions to the store
    pub(crate) async fn save_sessions(&self, sessions: &[Session]) -> Result<()> {
        let changes = Changes { sessions: sessions.to_vec(), ..Default::default() };

        self.save_changes(changes).await
    }

    pub(crate) async fn save_changes(&self, changes: Changes) -> Result<()> {
        self.inner.store.save_changes(changes).await
    }

    /// Compare the given `InboundGroupSession` with an existing session we have
    /// in the store.
    ///
    /// This method returns `SessionOrdering::Better` if the given session is
    /// better than the one we already have or if we don't have such a
    /// session in the store.
    pub(crate) async fn compare_group_session(
        &self,
        session: &InboundGroupSession,
    ) -> Result<SessionOrdering> {
        let old_session = self
            .inner
            .store
            .get_inbound_group_session(session.room_id(), session.session_id())
            .await?;

        Ok(if let Some(old_session) = old_session {
            session.compare(&old_session).await
        } else {
            SessionOrdering::Better
        })
    }

    #[cfg(test)]
    /// Testing helper to allow to save only a set of devices
    pub(crate) async fn save_devices(&self, devices: &[ReadOnlyDevice]) -> Result<()> {
        let changes = Changes {
            devices: DeviceChanges { changed: devices.to_vec(), ..Default::default() },
            ..Default::default()
        };

        self.save_changes(changes).await
    }

    /// Convenience helper to persist an array of [`InboundGroupSession`]s.
    pub(crate) async fn save_inbound_group_sessions(
        &self,
        sessions: &[InboundGroupSession],
    ) -> Result<()> {
        let changes = Changes { inbound_group_sessions: sessions.to_vec(), ..Default::default() };

        self.save_changes(changes).await
    }

    /// Get the display name of our own device.
    pub(crate) async fn device_display_name(&self) -> Result<Option<String>, CryptoStoreError> {
        Ok(self
            .inner
            .store
            .get_device(self.user_id(), self.device_id())
            .await?
            .and_then(|d| d.display_name().map(|d| d.to_owned())))
    }

    /// Get the read-only device associated with `device_id` for `user_id`
    pub(crate) async fn get_readonly_device(
        &self,
        user_id: &UserId,
        device_id: &DeviceId,
    ) -> Result<Option<ReadOnlyDevice>> {
        self.inner.store.get_device(user_id, device_id).await
    }

    /// Get the read-only version of all the devices that the given user has.
    ///
    /// *Note*: This doesn't return our own device.
    pub(crate) async fn get_readonly_devices_filtered(
        &self,
        user_id: &UserId,
    ) -> Result<HashMap<OwnedDeviceId, ReadOnlyDevice>> {
        self.inner.store.get_user_devices(user_id).await.map(|mut d| {
            if user_id == self.user_id() {
                d.remove(self.device_id());
            }
            d
        })
    }

    /// Get the read-only version of all the devices that the given user has.
    ///
    /// *Note*: This does also return our own device.
    pub(crate) async fn get_readonly_devices_unfiltered(
        &self,
        user_id: &UserId,
    ) -> Result<HashMap<OwnedDeviceId, ReadOnlyDevice>> {
        self.inner.store.get_user_devices(user_id).await
    }

    /// Get a device for the given user with the given curve25519 key.
    ///
    /// *Note*: This doesn't return our own device.
    pub(crate) async fn get_device_from_curve_key(
        &self,
        user_id: &UserId,
        curve_key: Curve25519PublicKey,
    ) -> Result<Option<Device>> {
        self.get_user_devices(user_id)
            .await
            .map(|d| d.devices().find(|d| d.curve25519_key() == Some(curve_key)))
    }

    /// Get all devices associated with the given `user_id`
    ///
    /// *Note*: This does also return our own device.
    pub(crate) async fn get_user_devices(&self, user_id: &UserId) -> Result<UserDevices> {
        let devices = self.get_readonly_devices_unfiltered(user_id).await?;

        let own_identity = self
            .inner
            .store
            .get_user_identity(self.user_id())
            .await?
            .and_then(|i| i.own().cloned());
        let device_owner_identity = self.inner.store.get_user_identity(user_id).await?;

        Ok(UserDevices {
            inner: devices,
            verification_machine: self.inner.verification_machine.clone(),
            own_identity,
            device_owner_identity,
        })
    }

    /// Get a Device copy associated with `device_id` for `user_id`
    pub(crate) async fn get_device(
        &self,
        user_id: &UserId,
        device_id: &DeviceId,
    ) -> Result<Option<Device>> {
        let own_identity = self
            .inner
            .store
            .get_user_identity(self.user_id())
            .await?
            .and_then(|i| i.own().cloned());
        let device_owner_identity = self.inner.store.get_user_identity(user_id).await?;

        Ok(self.inner.store.get_device(user_id, device_id).await?.map(|d| Device {
            inner: d,
            verification_machine: self.inner.verification_machine.clone(),
            own_identity,
            device_owner_identity,
        }))
    }

    ///  Get the Identity of `user_id`
    pub(crate) async fn get_identity(&self, user_id: &UserId) -> Result<Option<UserIdentities>> {
        let own_identity = self
            .inner
            .store
            .get_user_identity(self.user_id())
            .await?
            .and_then(as_variant!(ReadOnlyUserIdentities::Own));

        Ok(self.inner.store.get_user_identity(user_id).await?.map(|i| {
            UserIdentities::new(
                self.clone(),
                i,
                self.inner.verification_machine.to_owned(),
                own_identity,
            )
        }))
    }

    /// Try to export the secret with the given secret name.
    ///
    /// The exported secret will be encoded as unpadded base64. Returns `Null`
    /// if the secret can't be found.
    ///
    /// # Arguments
    ///
    /// * `secret_name` - The name of the secret that should be exported.
    pub async fn export_secret(
        &self,
        secret_name: &SecretName,
    ) -> Result<Option<String>, CryptoStoreError> {
        Ok(match secret_name {
            SecretName::CrossSigningMasterKey
            | SecretName::CrossSigningUserSigningKey
            | SecretName::CrossSigningSelfSigningKey => {
                self.inner.identity.lock().await.export_secret(secret_name).await
            }
            SecretName::RecoveryKey => {
                if let Some(key) = self.load_backup_keys().await?.decryption_key {
                    let exported = key.to_base64();
                    Some(exported)
                } else {
                    None
                }
            }
            name => {
                warn!(secret = ?name, "Unknown secret was requested");
                None
            }
        })
    }

    /// Import the Cross Signing Keys
    pub(crate) async fn import_cross_signing_keys(
        &self,
        export: CrossSigningKeyExport,
    ) -> Result<CrossSigningStatus, SecretImportError> {
        if let Some(public_identity) =
            self.get_identity(self.user_id()).await?.and_then(|i| i.own())
        {
            let identity = self.inner.identity.lock().await;

            identity
                .import_secrets(
                    public_identity.to_owned(),
                    export.master_key.as_deref(),
                    export.self_signing_key.as_deref(),
                    export.user_signing_key.as_deref(),
                )
                .await?;

            let status = identity.status().await;

            let diff = identity.get_public_identity_diff(&public_identity.inner).await;

            let mut changes =
                Changes { private_identity: Some(identity.clone()), ..Default::default() };

            if diff.none_differ() {
                public_identity.mark_as_verified();
                changes.identities.changed.push(ReadOnlyUserIdentities::Own(public_identity.inner));
            }

            info!(?status, "Successfully imported the private cross-signing keys");

            self.save_changes(changes).await?;
        } else {
            warn!("No public identity found while importing cross-signing keys, a /keys/query needs to be done");
        }

        Ok(self.inner.identity.lock().await.status().await)
    }

    /// Import the given `secret` named `secret_name` into the keystore.
    pub async fn import_secret(&self, secret: &GossippedSecret) -> Result<(), SecretImportError> {
        match &secret.secret_name {
            SecretName::CrossSigningMasterKey
            | SecretName::CrossSigningUserSigningKey
            | SecretName::CrossSigningSelfSigningKey => {
                if let Some(public_identity) =
                    self.get_identity(self.user_id()).await?.and_then(|i| i.own())
                {
                    let identity = self.inner.identity.lock().await;

                    identity
                        .import_secret(
                            public_identity,
                            &secret.secret_name,
                            &secret.event.content.secret,
                        )
                        .await?;
                    info!(
                        secret_name = ?secret.secret_name,
                        "Successfully imported a private cross signing key"
                    );

                    let changes =
                        Changes { private_identity: Some(identity.clone()), ..Default::default() };

                    self.save_changes(changes).await?;
                }
            }
            SecretName::RecoveryKey => {
                // We don't import the decryption key here since we'll want to
                // check if the public key matches to the latest version on the
                // server. We instead put the secret into a secret inbox where
                // it will stay until it either gets overwritten
                // or the user accepts the secret.
            }
            name => {
                warn!(secret = ?name, "Tried to import an unknown secret");
            }
        }

        Ok(())
    }

    /// Check whether there is a global flag to only encrypt messages for
    /// trusted devices or for everyone.
    pub async fn get_only_allow_trusted_devices(&self) -> Result<bool> {
        let value = self.get_value("only_allow_trusted_devices").await?.unwrap_or_default();
        Ok(value)
    }

    /// Set global flag whether to encrypt messages for untrusted devices, or
    /// whether they should be excluded from the conversation.
    pub async fn set_only_allow_trusted_devices(
        &self,
        block_untrusted_devices: bool,
    ) -> Result<()> {
        self.set_value("only_allow_trusted_devices", &block_untrusted_devices).await
    }

    /// Get custom stored value associated with a key
    pub async fn get_value<T: DeserializeOwned>(&self, key: &str) -> Result<Option<T>> {
        let Some(value) = self.get_custom_value(key).await? else {
            return Ok(None);
        };
        let deserialized = self.deserialize_value(&value)?;
        Ok(Some(deserialized))
    }

    /// Store custom value associated with a key
    pub async fn set_value(&self, key: &str, value: &impl Serialize) -> Result<()> {
        let serialized = self.serialize_value(value)?;
        self.set_custom_value(key, serialized).await?;
        Ok(())
    }

    fn serialize_value(&self, value: &impl Serialize) -> Result<Vec<u8>> {
        let serialized =
            rmp_serde::to_vec_named(value).map_err(|x| CryptoStoreError::Backend(x.into()))?;
        Ok(serialized)
    }

    fn deserialize_value<T: DeserializeOwned>(&self, value: &[u8]) -> Result<T> {
        let deserialized =
            rmp_serde::from_slice(value).map_err(|e| CryptoStoreError::Backend(e.into()))?;
        Ok(deserialized)
    }

    /// Receive notifications of room keys being received as a [`Stream`].
    ///
    /// Each time a room key is updated in any way, an update will be sent to
    /// the stream. Updates that happen at the same time are batched into a
    /// [`Vec`].
    ///
    /// If the reader of the stream lags too far behind, a warning will be
    /// logged and items will be dropped.
    ///
    /// The stream will terminate once all references to the underlying
    /// `CryptoStoreWrapper` are dropped.
    pub fn room_keys_received_stream(&self) -> impl Stream<Item = Vec<RoomKeyInfo>> {
        self.inner.store.room_keys_received_stream()
    }

    /// Returns a stream of user identity updates, allowing users to listen for
    /// notifications about new or changed user identities.
    ///
    /// The stream produced by this method emits updates whenever a new user
    /// identity is discovered or when an existing identities information is
    /// changed. Users can subscribe to this stream and receive updates in
    /// real-time.
    ///
    /// Caution: the returned stream will never terminate, and it holds a
    /// reference to the [`CryptoStore`]. Listeners should be careful to avoid
    /// resource leaks.
    ///
    /// # Examples
    ///
    /// ```no_run
    /// # use matrix_sdk_crypto::OlmMachine;
    /// # use ruma::{device_id, user_id};
    /// # use futures_util::{pin_mut, StreamExt};
    /// # let machine: OlmMachine = unimplemented!();
    /// # futures_executor::block_on(async {
    /// let identities_stream = machine.store().user_identities_stream();
    /// pin_mut!(identities_stream);
    ///
    /// for identity_updates in identities_stream.next().await {
    ///     for (_, identity) in identity_updates.new {
    ///         println!("A new identity has been added {}", identity.user_id());
    ///     }
    /// }
    /// # });
    /// ```
    pub fn user_identities_stream(&self) -> impl Stream<Item = IdentityUpdates> {
        let verification_machine = self.inner.verification_machine.to_owned();

        let this = self.clone();
        self.inner.store.identities_stream().map(move |(own_identity, identities, _)| {
            let (new_identities, changed_identities, unchanged_identities) = identities.into_maps();

            let map_identity = |(user_id, identity)| {
                (
                    user_id,
                    UserIdentities::new(
                        this.clone(),
                        identity,
                        verification_machine.to_owned(),
                        own_identity.to_owned(),
                    ),
                )
            };

            let new = new_identities.into_iter().map(map_identity).collect();
            let changed = changed_identities.into_iter().map(map_identity).collect();
            let unchanged = unchanged_identities.into_iter().map(map_identity).collect();

            IdentityUpdates { new, changed, unchanged }
        })
    }

    /// Returns a stream of device updates, allowing users to listen for
    /// notifications about new or changed devices.
    ///
    /// The stream produced by this method emits updates whenever a new device
    /// is discovered or when an existing device's information is changed. Users
    /// can subscribe to this stream and receive updates in real-time.
    ///
    /// Caution: the returned stream will never terminate, and it holds a
    /// reference to the [`CryptoStore`]. Listeners should be careful to avoid
    /// resource leaks.
    ///
    /// # Examples
    ///
    /// ```no_run
    /// # use matrix_sdk_crypto::OlmMachine;
    /// # use ruma::{device_id, user_id};
    /// # use futures_util::{pin_mut, StreamExt};
    /// # let machine: OlmMachine = unimplemented!();
    /// # futures_executor::block_on(async {
    /// let devices_stream = machine.store().devices_stream();
    /// pin_mut!(devices_stream);
    ///
    /// for device_updates in devices_stream.next().await {
    ///     if let Some(user_devices) = device_updates.new.get(machine.user_id()) {
    ///         for device in user_devices.values() {
    ///             println!("A new device has been added {}", device.device_id());
    ///         }
    ///     }
    /// }
    /// # });
    /// ```
    pub fn devices_stream(&self) -> impl Stream<Item = DeviceUpdates> {
        let verification_machine = self.inner.verification_machine.to_owned();

        self.inner.store.identities_stream().map(move |(own_identity, identities, devices)| {
            collect_device_updates(
                verification_machine.to_owned(),
                own_identity,
                identities,
                devices,
            )
        })
    }

    /// Returns a [`Stream`] of user identity and device updates
    ///
    /// The stream returned by this method returns the same data as
    /// [`Store::user_identities_stream`] and [`Store::devices_stream`] but does
    /// not include references to the `VerificationMachine`. It is therefore a
    /// lower-level view on that data.
    ///
    /// The stream will terminate once all references to the underlying
    /// `CryptoStoreWrapper` are dropped.
    pub fn identities_stream_raw(&self) -> impl Stream<Item = (IdentityChanges, DeviceChanges)> {
        self.inner.store.identities_stream().map(|(_, identities, devices)| (identities, devices))
    }

    /// Creates a `CrossProcessStoreLock` for this store, that will contain the
    /// given key and value when hold.
    pub fn create_store_lock(
        &self,
        lock_key: String,
        lock_value: String,
    ) -> CrossProcessStoreLock<LockableCryptoStore> {
        self.inner.store.create_store_lock(lock_key, lock_value)
    }

    /// Receive notifications of gossipped secrets being received and stored in
    /// the secret inbox as a [`Stream`].
    ///
    /// The gossipped secrets are received using the `m.secret.send` event type
    /// and are guaranteed to have been received over a 1-to-1 Olm
    /// [`Session`] from a verified [`Device`].
    ///
    /// The [`GossippedSecret`] can also be later found in the secret inbox and
    /// retrieved using the [`CryptoStore::get_secrets_from_inbox()`] method.
    ///
    /// After a suitable secret of a certain type has been found it can be
    /// removed from the store
    /// using the [`CryptoStore::delete_secrets_from_inbox()`] method.
    ///
    /// The only secret this will currently broadcast is the
    /// `m.megolm_backup.v1`.
    ///
    /// If the reader of the stream lags too far behind, a warning will be
    /// logged and items will be dropped.
    ///
    /// # Examples
    ///
    /// ```no_run
    /// # use matrix_sdk_crypto::OlmMachine;
    /// # use ruma::{device_id, user_id};
    /// # use futures_util::{pin_mut, StreamExt};
    /// # let alice = user_id!("@alice:example.org").to_owned();
    /// # futures_executor::block_on(async {
    /// # let machine = OlmMachine::new(&alice, device_id!("DEVICEID")).await;
    ///
    /// let secret_stream = machine.store().secrets_stream();
    /// pin_mut!(secret_stream);
    ///
    /// for secret in secret_stream.next().await {
    ///     // Accept the secret if it's valid, then delete all the secrets of this type.
    ///     machine.store().delete_secrets_from_inbox(&secret.secret_name);
    /// }
    /// # });
    /// ```
    pub fn secrets_stream(&self) -> impl Stream<Item = GossippedSecret> {
        self.inner.store.secrets_stream()
    }

    pub(crate) async fn import_room_keys(
        &self,
        exported_keys: Vec<ExportedRoomKey>,
        from_backup: bool,
        progress_listener: impl Fn(usize, usize),
    ) -> Result<RoomKeyImportResult> {
        let mut sessions = Vec::new();

        async fn new_session_better(
            session: &InboundGroupSession,
            old_session: Option<InboundGroupSession>,
        ) -> bool {
            if let Some(old_session) = &old_session {
                session.compare(old_session).await == SessionOrdering::Better
            } else {
                true
            }
        }

        let total_count = exported_keys.len();
        let mut keys = BTreeMap::new();

        for (i, key) in exported_keys.into_iter().enumerate() {
            match InboundGroupSession::from_export(&key) {
                Ok(session) => {
                    let old_session = self
                        .inner
                        .store
                        .get_inbound_group_session(session.room_id(), session.session_id())
                        .await?;

                    // Only import the session if we didn't have this session or
                    // if it's a better version of the same session.
                    if new_session_better(&session, old_session).await {
                        if from_backup {
                            session.mark_as_backed_up();
                        }

                        keys.entry(session.room_id().to_owned())
                            .or_insert_with(BTreeMap::new)
                            .entry(session.sender_key().to_base64())
                            .or_insert_with(BTreeSet::new)
                            .insert(session.session_id().to_owned());

                        sessions.push(session);
                    }
                }
                Err(e) => {
                    warn!(
                        sender_key= key.sender_key.to_base64(),
                        room_id = ?key.room_id,
                        session_id = key.session_id,
                        error = ?e,
                        "Couldn't import a room key from a file export."
                    );
                }
            }

            progress_listener(i, total_count);
        }

        let imported_count = sessions.len();

        let changes = Changes { inbound_group_sessions: sessions, ..Default::default() };

        self.save_changes(changes).await?;

        info!(total_count, imported_count, room_keys = ?keys, "Successfully imported room keys");

        Ok(RoomKeyImportResult::new(imported_count, total_count, keys))
    }

    /// Import the given room keys into our store.
    ///
    /// # Arguments
    ///
    /// * `exported_keys` - A list of previously exported keys that should be
    /// imported into our store. If we already have a better version of a key
    /// the key will *not* be imported.
    ///
    /// Returns a tuple of numbers that represent the number of sessions that
    /// were imported and the total number of sessions that were found in the
    /// key export.
    ///
    /// # Examples
    ///
    /// ```no_run
    /// # use std::io::Cursor;
    /// # use matrix_sdk_crypto::{OlmMachine, decrypt_room_key_export};
    /// # use ruma::{device_id, user_id};
    /// # let alice = user_id!("@alice:example.org");
    /// # async {
    /// # let machine = OlmMachine::new(&alice, device_id!("DEVICEID")).await;
    /// # let export = Cursor::new("".to_owned());
    /// let exported_keys = decrypt_room_key_export(export, "1234").unwrap();
    /// machine.import_room_keys(exported_keys, false, |_, _| {}).await.unwrap();
    /// # };
    /// ```
    pub async fn import_exported_room_keys(
        &self,
        exported_keys: Vec<ExportedRoomKey>,
        progress_listener: impl Fn(usize, usize),
    ) -> Result<RoomKeyImportResult> {
        self.import_room_keys(exported_keys, false, progress_listener).await
    }

    pub(crate) fn crypto_store(&self) -> Arc<CryptoStoreWrapper> {
        self.inner.store.clone()
    }
}

impl Deref for Store {
    type Target = DynCryptoStore;

    fn deref(&self) -> &Self::Target {
        self.inner.store.deref().deref()
    }
}

/// A crypto store that implements primitives for cross-process locking.
#[derive(Clone, Debug)]
pub struct LockableCryptoStore(Arc<dyn CryptoStore<Error = CryptoStoreError>>);

#[cfg_attr(target_arch = "wasm32", async_trait::async_trait(?Send))]
#[cfg_attr(not(target_arch = "wasm32"), async_trait::async_trait)]
impl matrix_sdk_common::store_locks::BackingStore for LockableCryptoStore {
    type Error = CryptoStoreError;

    async fn try_lock(
        &self,
        lease_duration_ms: u32,
        key: &str,
        holder: &str,
    ) -> std::result::Result<bool, Self::Error> {
        self.0.try_take_leased_lock(lease_duration_ms, key, holder).await
    }
}<|MERGE_RESOLUTION|>--- conflicted
+++ resolved
@@ -55,15 +55,9 @@
 };
 use serde::{de::DeserializeOwned, Deserialize, Serialize};
 use thiserror::Error;
-<<<<<<< HEAD
-use tokio::sync::Mutex;
+use tokio::sync::{Mutex, MutexGuard, Notify, OwnedRwLockReadGuard, OwnedRwLockWriteGuard, RwLock};
 use tracing::{error, info, warn};
-use vodozemac::{megolm::SessionOrdering, Curve25519PublicKey};
-=======
-use tokio::sync::{Mutex, MutexGuard, Notify, OwnedRwLockReadGuard, OwnedRwLockWriteGuard, RwLock};
-use tracing::{info, warn};
 use vodozemac::{base64_encode, megolm::SessionOrdering, Curve25519PublicKey};
->>>>>>> 05f0106e
 use zeroize::Zeroize;
 
 use crate::{
@@ -94,11 +88,7 @@
 use caches::{SequenceNumber, UsersForKeyQuery};
 pub(crate) use crypto_store_wrapper::CryptoStoreWrapper;
 pub use error::{CryptoStoreError, Result};
-<<<<<<< HEAD
-use matrix_sdk_common::{timeout::timeout, NoisyArc};
-=======
-use matrix_sdk_common::{store_locks::CrossProcessStoreLock, timeout::timeout};
->>>>>>> 05f0106e
+use matrix_sdk_common::{store_locks::CrossProcessStoreLock, timeout::timeout, NoisyArc};
 pub use memorystore::MemoryStore;
 pub use traits::{CryptoStore, DynCryptoStore, IntoCryptoStore};
 
@@ -350,7 +340,7 @@
 
 #[derive(Debug)]
 pub(crate) struct StoreCache {
-    store: Arc<CryptoStoreWrapper>,
+    store: NoisyArc<CryptoStoreWrapper>,
 
     tracked_users: StdRwLock<BTreeSet<OwnedUserId>>,
     loaded_tracked_users: RwLock<bool>,
@@ -481,17 +471,13 @@
 #[derive(Debug)]
 struct StoreInner {
     identity: Arc<Mutex<PrivateCrossSigningIdentity>>,
-<<<<<<< HEAD
     store: NoisyArc<CryptoStoreWrapper>,
-=======
-    store: Arc<CryptoStoreWrapper>,
 
     /// In-memory cache for the current crypto store.
     ///
     /// ⚠ Must remain private.
     cache: Arc<RwLock<StoreCache>>,
 
->>>>>>> 05f0106e
     verification_machine: VerificationMachine,
 
     /// Static account data that never changes (and thus can be loaded once and
@@ -1594,7 +1580,7 @@
         self.import_room_keys(exported_keys, false, progress_listener).await
     }
 
-    pub(crate) fn crypto_store(&self) -> Arc<CryptoStoreWrapper> {
+    pub(crate) fn crypto_store(&self) -> NoisyArc<CryptoStoreWrapper> {
         self.inner.store.clone()
     }
 }
