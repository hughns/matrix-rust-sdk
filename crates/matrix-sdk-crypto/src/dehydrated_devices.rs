--- conflicted
+++ resolved
@@ -94,13 +94,8 @@
         let user_id = self.inner.user_id();
         let user_identity = self.inner.store().private_identity();
 
-<<<<<<< HEAD
-        let account = ReadOnlyAccount::new(user_id);
+        let account = Account::new(user_id);
         let store = NoisyArc::new(CryptoStoreWrapper::new(user_id, MemoryStore::new()));
-=======
-        let account = Account::new(user_id);
-        let store = Arc::new(CryptoStoreWrapper::new(user_id, MemoryStore::new()));
->>>>>>> 05f0106e
 
         let verification_machine = VerificationMachine::new(
             account.static_data().clone(),
